{
<<<<<<< HEAD
  "artifact": {
    "name": "cdap-etl-realtime",
    "scope": "SYSTEM",
    "version": "3.5.0-SNAPSHOT"
  },
  "config": {
    "source": {
      "name": "AmazonSQS-3d6d835a-7441-49af-b356-d54cd72f9060",
      "plugin": {
        "name": "AmazonSQS",
        "label": "Amazon SQS",
        "properties": {
          "region": "",
          "accessKey": "",
          "accessID": "",
          "queueName": ""
        },
        "artifact": {
          "name": "core-plugins",
          "scope": "SYSTEM",
          "version": "1.3.0-SNAPSHOT"
        }
      }
=======
    "artifact": {
        "name": "cdap-etl-realtime",
        "scope": "SYSTEM",
        "version": "3.4.0-SNAPSHOT"
>>>>>>> 5d529ace
    },

    "description": "Real-time updates from Amazon Simple Queue Service into an HBase table",
    "name": "AmazonSQSToHBase",
    "config": {
        "connections": [
            {
                "from": "Amazon SQS",
                "to": "HBase"
            }
        ],
        "comments": [],
        "postActions": [],
        "stages": [
            {
                "name": "Amazon SQS",
                "plugin": {
                    "name": "AmazonSQS",
                    "type": "realtimesource",
                    "label": "Amazon SQS",
                    "artifact": {
                        "name": "core-plugins",
                        "scope": "SYSTEM",
                        "version": "1.3.0-SNAPSHOT"
                    },
                    "properties": {
                        "region": "",
                        "accessKey": "",
                        "accessID": "",
                        "queueName": ""
                    }
                }
            },
            {
                "name": "HBase",
                "plugin": {
                    "name": "Table",
                    "type": "realtimesink",
                    "label": "HBase",
                    "artifact": {
                        "name": "core-plugins",
                        "scope": "SYSTEM",
                        "version": "1.3.0-SNAPSHOT"
                    },
                    "properties": {
                        "name": "",
                        "schema.row.field": ""
                    }
                }
            }
        ],
        "instances": 1
    }
}<|MERGE_RESOLUTION|>--- conflicted
+++ resolved
@@ -1,34 +1,8 @@
 {
-<<<<<<< HEAD
-  "artifact": {
-    "name": "cdap-etl-realtime",
-    "scope": "SYSTEM",
-    "version": "3.5.0-SNAPSHOT"
-  },
-  "config": {
-    "source": {
-      "name": "AmazonSQS-3d6d835a-7441-49af-b356-d54cd72f9060",
-      "plugin": {
-        "name": "AmazonSQS",
-        "label": "Amazon SQS",
-        "properties": {
-          "region": "",
-          "accessKey": "",
-          "accessID": "",
-          "queueName": ""
-        },
-        "artifact": {
-          "name": "core-plugins",
-          "scope": "SYSTEM",
-          "version": "1.3.0-SNAPSHOT"
-        }
-      }
-=======
     "artifact": {
         "name": "cdap-etl-realtime",
         "scope": "SYSTEM",
-        "version": "3.4.0-SNAPSHOT"
->>>>>>> 5d529ace
+        "version": "3.5.0-SNAPSHOT"
     },
 
     "description": "Real-time updates from Amazon Simple Queue Service into an HBase table",
