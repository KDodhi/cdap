/*
 * Copyright © 2016 Cask Data, Inc.
 *
 * Licensed under the Apache License, Version 2.0 (the "License"); you may not
 * use this file except in compliance with the License. You may obtain a copy of
 * the License at
 *
 * http://www.apache.org/licenses/LICENSE-2.0
 *
 * Unless required by applicable law or agreed to in writing, software
 * distributed under the License is distributed on an "AS IS" BASIS, WITHOUT
 * WARRANTIES OR CONDITIONS OF ANY KIND, either express or implied. See the
 * License for the specific language governing permissions and limitations under
 * the License.
 */

package co.cask.cdap.app.runtime.spark;

import co.cask.cdap.api.ProgramLifecycle;
import co.cask.cdap.api.ProgramState;
import co.cask.cdap.api.ProgramStatus;
import co.cask.cdap.api.TxRunnable;
import co.cask.cdap.api.annotation.TransactionControl;
import co.cask.cdap.api.data.DatasetContext;
import co.cask.cdap.api.spark.AbstractSpark;
import co.cask.cdap.api.spark.Spark;
import co.cask.cdap.api.spark.SparkClientContext;
import co.cask.cdap.app.runtime.spark.distributed.SparkContainerLauncher;
import co.cask.cdap.app.runtime.spark.submit.SparkSubmitter;
import co.cask.cdap.common.conf.CConfiguration;
import co.cask.cdap.common.conf.CConfigurationUtil;
import co.cask.cdap.common.conf.Constants;
import co.cask.cdap.common.io.Locations;
import co.cask.cdap.common.lang.PropertyFieldSetter;
import co.cask.cdap.common.logging.LoggingContextAccessor;
import co.cask.cdap.common.twill.HadoopClassExcluder;
import co.cask.cdap.common.utils.DirUtils;
import co.cask.cdap.data2.transaction.Transactions;
import co.cask.cdap.data2.util.hbase.HBaseTableUtilFactory;
import co.cask.cdap.internal.app.runtime.DataSetFieldSetter;
import co.cask.cdap.internal.app.runtime.LocalizationUtils;
import co.cask.cdap.internal.app.runtime.MetricsFieldSetter;
import co.cask.cdap.internal.app.runtime.ProgramRunners;
import co.cask.cdap.internal.app.runtime.batch.distributed.ContainerLauncherGenerator;
import co.cask.cdap.internal.app.runtime.distributed.LocalizeResource;
import co.cask.cdap.internal.lang.Fields;
import co.cask.cdap.internal.lang.Reflections;
import co.cask.cdap.security.store.SecureStoreUtils;
import com.google.common.base.Charsets;
import com.google.common.base.Joiner;
import com.google.common.base.Predicate;
import com.google.common.base.Predicates;
import com.google.common.base.Throwables;
import com.google.common.collect.ImmutableList;
import com.google.common.collect.Iterables;
import com.google.common.io.Files;
import com.google.common.util.concurrent.AbstractExecutionThreadService;
import com.google.common.util.concurrent.ListenableFuture;
import com.google.common.util.concurrent.SettableFuture;
import org.apache.hadoop.conf.Configuration;
import org.apache.hadoop.util.ShutdownHookManager;
import org.apache.spark.SparkConf;
import org.apache.spark.deploy.SparkSubmit;
import org.apache.twill.api.ClassAcceptor;
import org.apache.twill.api.RunId;
import org.apache.twill.common.Cancellable;
import org.apache.twill.filesystem.LocalLocationFactory;
import org.apache.twill.filesystem.Location;
import org.apache.twill.internal.ApplicationBundler;
import org.slf4j.Logger;
import org.slf4j.LoggerFactory;
import scala.Tuple2;

import java.io.File;
import java.io.FileOutputStream;
import java.io.IOException;
import java.io.Writer;
import java.lang.reflect.Field;
import java.lang.reflect.Method;
import java.net.URI;
import java.net.URISyntaxException;
import java.net.URL;
import java.nio.file.Paths;
import java.util.ArrayList;
import java.util.Arrays;
import java.util.Collection;
import java.util.Collections;
import java.util.Enumeration;
import java.util.HashMap;
import java.util.List;
import java.util.Map;
import java.util.Properties;
import java.util.concurrent.Callable;
import java.util.concurrent.Executor;
import java.util.concurrent.atomic.AtomicReference;
import java.util.jar.JarEntry;
import java.util.jar.JarFile;
import java.util.jar.JarOutputStream;
import javax.annotation.Nullable;

/**
 * Performs the actual execution of Spark job.
 * <p/>
 * Service start -> Performs job setup, and initialize call.
 * Service run -> Submits the spark job through {@link SparkSubmit}
 * Service triggerStop -> kill job
 * Service stop -> Commit/invalidate transaction, destroy, cleanup
 */
final class SparkRuntimeService extends AbstractExecutionThreadService {

  private static final String CDAP_LAUNCHER_JAR = "cdap-spark-launcher.jar";
  private static final String CDAP_SPARK_JAR = "cdap-spark.jar";

  private static final Logger LOG = LoggerFactory.getLogger(SparkRuntimeService.class);

  private final CConfiguration cConf;
  private final Spark spark;
  private final SparkRuntimeContext runtimeContext;
  private final File pluginArchive;
  private final SparkSubmitter sparkSubmitter;
  private final AtomicReference<ListenableFuture<RunId>> completion;
  private final BasicSparkClientContext context;

  private Callable<ListenableFuture<RunId>> submitSpark;
  private Runnable cleanupTask;

  SparkRuntimeService(CConfiguration cConf, Spark spark, @Nullable File pluginArchive,
                      SparkRuntimeContext runtimeContext, SparkSubmitter sparkSubmitter) {
    this.cConf = cConf;
    this.spark = spark;
    this.runtimeContext = runtimeContext;
    this.pluginArchive = pluginArchive;
    this.sparkSubmitter = sparkSubmitter;
    this.completion = new AtomicReference<>();
    this.context = new BasicSparkClientContext(runtimeContext);
  }

  @Override
  protected String getServiceName() {
    return "Spark - " + runtimeContext.getSparkSpecification().getName();
  }

  @Override
  protected void startUp() throws Exception {
    // additional spark job initialization at run-time
    // This context is for calling initialize and onFinish on the Spark program

    // Fields injection for the Spark program
    // It has to be done in here instead of in SparkProgramRunner for the @UseDataset injection
    // since the dataset cache being used in Spark is a MultiThreadDatasetCache
    // The AbstractExecutionThreadService guarantees that startUp(), run() and shutDown() all happens in the same thread
    Reflections.visit(spark, spark.getClass(),
                      new PropertyFieldSetter(runtimeContext.getSparkSpecification().getProperties()),
                      new DataSetFieldSetter(runtimeContext.getDatasetCache()),
                      new MetricsFieldSetter(runtimeContext));

    initialize();

    // Creates a temporary directory locally for storing all generated files.
    File tempDir = DirUtils.createTempDir(new File(cConf.get(Constants.CFG_LOCAL_DATA_DIR),
                                                   cConf.get(Constants.AppFabric.TEMP_DIR)).getAbsoluteFile());
    tempDir.mkdirs();
    this.cleanupTask = createCleanupTask(tempDir, System.getProperties());
    try {
      SparkRuntimeContextConfig contextConfig = new SparkRuntimeContextConfig(runtimeContext.getConfiguration());

      final File jobJar = generateJobJar(tempDir);
      final List<LocalizeResource> localizeResources = new ArrayList<>();

      String metricsConfPath;
      String logbackJarName = null;
      File sparkJar = null;

<<<<<<< HEAD
=======
      // Always copy (or link if local) user requested resources to local node. This is needed because the
      // driver is running in the same container as the launcher (i.e. this process).
      final Map<String, File> localizedFiles = copyUserResources(context.getLocalizeResources(), tempDir);
      final SparkExecutionContextFactory contextFactory = new SparkExecutionContextFactory() {
        @Override
        public SparkExecutionContext create(SparkRuntimeContext runtimeContext) {
          return new DefaultSparkExecutionContext(runtimeContext, localizedFiles, hostname);
        }
      };

      List<String> extraJars = new ArrayList<>();
>>>>>>> eefe20c3
      if (contextConfig.isLocal()) {
        // In local mode, always copy (or link if local) user requested resources
        copyUserResources(context.getLocalizeResources(), tempDir);

        File metricsConf = SparkMetricsSink.writeConfig(File.createTempFile("metrics", ".properties", tempDir));
        metricsConfPath = metricsConf.getAbsolutePath();
      } else {
        // Localize all user requested files in distributed mode
        distributedUserResources(context.getLocalizeResources(), localizeResources);

        // Localize system files in distributed mode
        File programJar = Locations.linkOrCopy(runtimeContext.getProgram().getJarLocation(),
                                               new File(tempDir, SparkRuntimeContextProvider.PROGRAM_JAR_NAME));
        File expandedProgramJar = Locations.linkOrCopy(runtimeContext.getProgram().getJarLocation(),
                                                       new File(tempDir,
                                                                SparkRuntimeContextProvider.PROGRAM_JAR_EXPANDED_NAME));
        // Localize both the unexpanded and expanded program jar
        localizeResources.add(new LocalizeResource(programJar));
        localizeResources.add(new LocalizeResource(expandedProgramJar, true));

        localizeResources.add(new LocalizeResource(createLauncherJar(tempDir)));
        sparkJar = buildDependencyJar(tempDir);
        localizeResources.add(new LocalizeResource(sparkJar, true));
        localizeResources.add(new LocalizeResource(saveCConf(cConf, tempDir)));

        if (pluginArchive != null) {
          localizeResources.add(new LocalizeResource(pluginArchive, true));
        }

        File logbackJar = ProgramRunners.createLogbackJar(tempDir);
        if (logbackJar != null) {
          localizeResources.add(new LocalizeResource(logbackJar));
          logbackJarName = logbackJar.getName();
        }

        // Create metrics conf file in the current directory since
        // the same value for the "spark.metrics.conf" config needs to be used for both driver and executor processes
        // Also localize the metrics conf file to the executor nodes
        File metricsConf = SparkMetricsSink.writeConfig(File.createTempFile("metrics", ".properties",
                                                                            new File(System.getProperty("user.dir"))));
        metricsConfPath = metricsConf.getName();
        localizeResources.add(new LocalizeResource(metricsConf));

        // Preserves runtime information in the hConf
        Configuration hConf = contextConfig.set(runtimeContext, pluginArchive).getConfiguration();

        // Localize the hConf file to executor nodes
        localizeResources.add(new LocalizeResource(saveHConf(hConf, tempDir)));

        for (URI jarURI : CConfigurationUtil.getExtraJars(cConf)) {
          extraJars.add(LocalizationUtils.getLocalizedName(jarURI));
          localizeResources.add(new LocalizeResource(jarURI, false));
        }
      }

      final Map<String, String> configs = createSubmitConfigs(sparkJar, tempDir, metricsConfPath, logbackJarName,
<<<<<<< HEAD
                                                              context.getLocalizeResources(), contextConfig.isLocal());
=======
                                                              extraJars, contextConfig.isLocal());
>>>>>>> eefe20c3
      submitSpark = new Callable<ListenableFuture<RunId>>() {
        @Override
        public ListenableFuture<RunId> call() throws Exception {
          // If stop already requested on this service, don't submit the spark.
          // This happen when stop() was called whiling starting
          if (!isRunning()) {
            return immediateCancelledFuture();
          }
          return sparkSubmitter.submit(runtimeContext, configs, localizeResources, jobJar, runtimeContext.getRunId());
        }
      };
    } catch (Throwable t) {
      cleanupTask.run();
      throw t;
    }
  }

  @Override
  protected void run() throws Exception {
    ListenableFuture<RunId> jobCompletion = completion.getAndSet(submitSpark.call());
    // If the jobCompletion is not null, meaning the stop() was called before the atomic reference "completion" has been
    // updated. This mean the job is cancelled. We also need to cancel the future returned by submitSpark.call().
    if (jobCompletion != null) {
      completion.get().cancel(true);
    } else {
      // It's possible that the completion reference is changed by the triggerShutdown call between the getAndSet()
      // and the get() call here. But it's ok since the triggeredShutdown will always put a cancelled future in the
      // atomic reference and cancel the actual one.
      jobCompletion = completion.get();
    }

    try {
      // Block for job completion
      jobCompletion.get();
    } catch (Exception e) {
      // See if it is due to job cancelation. If it is, then it's not an error.
      if (jobCompletion.isCancelled()) {
        LOG.info("Spark program execution cancelled: {}", runtimeContext);
      } else {
        throw e;
      }
    }
  }

  @Override
  protected void shutDown() throws Exception {
    // Try to get from the submission future to see if the job completed successfully.
    ListenableFuture<RunId> jobCompletion = completion.get();
    ProgramState state = new ProgramState(ProgramStatus.COMPLETED, null);
    try {
      jobCompletion.get();
    } catch (Exception e) {
      if (jobCompletion.isCancelled()) {
        state = new ProgramState(ProgramStatus.KILLED, null);
      } else {
        state = new ProgramState(ProgramStatus.FAILED, Throwables.getRootCause(e).getMessage());
      }
    }

    try {
      destroy(state);
    } finally {
      cleanupTask.run();
      LOG.debug("Spark program completed: {}", runtimeContext);
    }
  }

  @Override
  protected void triggerShutdown() {
    LOG.debug("Stop requested for Spark Program {}", runtimeContext);
    // Replace the completion future with a cancelled one.
    // Also, try to cancel the current completion future if it exists.
    ListenableFuture<RunId> future = completion.getAndSet(this.<RunId>immediateCancelledFuture());
    if (future != null) {
      future.cancel(true);
    }
  }

  @Override
  protected Executor executor() {
    // Always execute in new daemon thread.
    //noinspection NullableProblems
    return new Executor() {
      @Override
      public void execute(final Runnable runnable) {
        final Thread t = new Thread(new Runnable() {

          @Override
          public void run() {
            // note: this sets logging context on the thread level
            LoggingContextAccessor.setLoggingContext(runtimeContext.getLoggingContext());
            runnable.run();
          }
        });
        t.setDaemon(true);
        t.setName("SparkRunner" + runtimeContext.getProgramName());
        t.start();
      }
    };
  }

  /**
   * Calls the {@link Spark#beforeSubmit(SparkClientContext)} for the pre 3.5 Spark programs, calls
   * the {@link ProgramLifecycle#initialize} otherwise.
   */
  @SuppressWarnings("unchecked")
  private void initialize() throws Exception {
    // AbstractSpark implements final initialize(context) and requires subclass to
    // implement initialize(), whereas programs that directly implement Spark have
    // the option to override initialize(context) (if they implement ProgramLifeCycle)
    final TransactionControl txControl = spark instanceof AbstractSpark
      ? Transactions.getTransactionControl(TransactionControl.IMPLICIT, AbstractSpark.class, spark, "initialize")
      : spark instanceof ProgramLifecycle
      ? Transactions.getTransactionControl(TransactionControl.IMPLICIT, Spark.class,
                                           spark, "initialize", SparkClientContext.class)
      : TransactionControl.IMPLICIT;

    TxRunnable runnable = new TxRunnable() {
      @Override
      public void run(DatasetContext ctxt) throws Exception {
        Cancellable cancellable = SparkRuntimeUtils.setContextClassLoader(new SparkClassLoader(runtimeContext));
        try {
          context.setState(new ProgramState(ProgramStatus.INITIALIZING, null));
          if (spark instanceof ProgramLifecycle) {
            ((ProgramLifecycle) spark).initialize(context);
          } else {
            spark.beforeSubmit(context);
          }
        } finally {
          cancellable.cancel();
        }
      }
    };
    if (TransactionControl.IMPLICIT == txControl) {
      context.execute(runnable);
    } else {
      runnable.run(context);
    }
  }

  /**
   * Calls the destroy or onFinish method of {@link ProgramLifecycle}.
   */
  private void destroy(final ProgramState state) throws Exception {
    final TransactionControl txControl = spark instanceof ProgramLifecycle
      ? Transactions.getTransactionControl(TransactionControl.IMPLICIT, Spark.class, spark, "destroy")
      : TransactionControl.IMPLICIT;

    TxRunnable runnable = new TxRunnable() {
      @Override
      public void run(DatasetContext ctxt) throws Exception {
        Cancellable cancellable = SparkRuntimeUtils.setContextClassLoader(new SparkClassLoader(runtimeContext));
        try {
          context.setState(state);
          if (spark instanceof ProgramLifecycle) {
            ((ProgramLifecycle) spark).destroy();
          } else {
            spark.onFinish(state.getStatus() == ProgramStatus.COMPLETED, context);
          }
        } finally {
          cancellable.cancel();
        }
      }
    };
    if (TransactionControl.IMPLICIT == txControl) {
      context.execute(runnable);
    } else {
      runnable.run(context);
    }
  }

  /**
   * Creates a JAR file which contains generate Spark YARN container main classes. Those classes
   * are used for intercepting the Java main method in the YARN container so that we can control the
   * ClassLoader creation.
   */
  private File createLauncherJar(File tempDir) throws IOException {
    File jarFile = new File(tempDir, CDAP_LAUNCHER_JAR);
    ContainerLauncherGenerator.generateLauncherJar(
      Arrays.asList("org.apache.spark.deploy.yarn.ApplicationMaster",
                    "org.apache.spark.executor.CoarseGrainedExecutorBackend"),
      SparkContainerLauncher.class, Files.newOutputStreamSupplier(jarFile));
    return jarFile;
  }

  /**
   * Creates the configurations for the spark submitter.
   */
  private Map<String, String> createSubmitConfigs(File sparkJar, File localDir,
                                                  String metricsConfPath, @Nullable String logbackJarName,
<<<<<<< HEAD
                                                  Map<String, LocalizeResource> localizedResources,
                                                  boolean localMode) throws Exception {
=======
                                                  List<String> extraJarPaths, boolean localMode) throws Exception {
>>>>>>> eefe20c3
    Map<String, String> configs = new HashMap<>();

    // Make Spark UI runs on random port. By default, Spark UI runs on port 4040 and it will do a sequential search
    // of the next port if 4040 is already occupied. However, during the process, it unnecessarily logs big stacktrace
    // as WARN, which pollute the logs a lot if there are concurrent Spark job running (e.g. a fork in Workflow).
    configs.put("spark.ui.port", "0");

    // Setups the resources requirements for driver and executor. The user can override it with the SparkConf.
    configs.put("spark.driver.memory", context.getDriverResources().getMemoryMB() + "m");
    configs.put("spark.driver.cores", String.valueOf(context.getDriverResources().getVirtualCores()));
    configs.put("spark.executor.memory", context.getExecutorResources().getMemoryMB() + "m");
    configs.put("spark.executor.cores", String.valueOf(context.getExecutorResources().getVirtualCores()));

    // Add user specified configs first. CDAP specifics config will override them later if there are duplicates.
    SparkConf sparkConf = context.getSparkConf();
    if (sparkConf != null) {
      for (Tuple2<String, String> tuple : sparkConf.getAll()) {
        configs.put(tuple._1(), tuple._2());
      }
    }

    // CDAP-5854: On Windows * is a reserved character which cannot be used in paths. So adding the below to
    // classpaths will fail. Please see CDAP-5854.
    // In local mode spark program runs under the same jvm as cdap master and these jars will already be in the
    // classpath so adding them is not required. In non-local mode where spark driver and executors runs in a different
    // jvm we are adding these to their classpath.
    if (!localMode) {
      // Get all the jars in jobJar and sort them lexically before adding to the classpath
      // This allows CDAP classes to be picked up first before the Twill/Tephra classes
      List<String> jarFiles = new ArrayList<>();
      try (JarFile jobJarFile = new JarFile(sparkJar)) {
        Enumeration<JarEntry> entries = jobJarFile.entries();
        while (entries.hasMoreElements()) {
          JarEntry entry = entries.nextElement();
          if (entry.getName().startsWith("lib/") && entry.getName().endsWith(".jar")) {
            jarFiles.add(Paths.get("$PWD", CDAP_SPARK_JAR, entry.getName()).toString());
          }
        }
      }

      Collections.sort(jarFiles);
      Joiner joiner = Joiner.on(File.pathSeparator).skipNulls();
      String classpath = joiner.join(jarFiles);
      String extraJarsPath = extraJarPaths.size() == 0 ? null : joiner.join(extraJarPaths);
      String extraClassPath = joiner.join(Paths.get("$PWD", CDAP_LAUNCHER_JAR), classpath,
                                          Paths.get("$PWD", CDAP_SPARK_JAR, "lib", "*"), extraJarsPath);
      if (logbackJarName != null) {
        extraClassPath = logbackJarName + File.pathSeparator + extraClassPath;
      }

      LOG.debug("Setting spark.driver.extraClassPath and spark.executor.extraClassPath to {}.", extraClassPath);
      // These are system specific and shouldn't allow user to modify them
      configs.put("spark.driver.extraClassPath", extraClassPath);
      configs.put("spark.executor.extraClassPath", extraClassPath);
    } else {
      // Only need to set this for local mode.
      // In distributed mode, Spark will not use this but instead use the yarn container directory.
      configs.put("spark.local.dir", localDir.getAbsolutePath());
    }

    configs.put("spark.metrics.conf", metricsConfPath);
    SparkRuntimeUtils.setLocalizedResources(localizedResources.keySet(), configs);

    return configs;
  }

  /**
   * Packages all the dependencies of the Spark job. It contains all CDAP classes that are needed to run the
   * user spark program.
   *
   * @param targetDir directory for the file to be created in
   * @return {@link File} of the dependency jar in the given target directory
   * @throws IOException if failed to package the jar
   */
  private File buildDependencyJar(File targetDir) throws IOException {
    Location tempLocation = new LocalLocationFactory(targetDir).create(CDAP_SPARK_JAR);

    final HadoopClassExcluder hadoopClassExcluder = new HadoopClassExcluder();
    ApplicationBundler appBundler = new ApplicationBundler(new ClassAcceptor() {

      @Override
      public boolean accept(String className, URL classUrl, URL classPathUrl) {
        // Exclude the spark-assembly and scala
        if (className.startsWith("org.apache.spark")
          || className.startsWith("scala")
          || classPathUrl.toString().contains("spark-assembly")) {
          return false;
        }
        return hadoopClassExcluder.accept(className, classUrl, classPathUrl);
      }
    });

    List<Class<?>> classes = new ArrayList<>();
    classes.add(SparkMainWrapper.class);
    classes.add(HBaseTableUtilFactory.getHBaseTableUtilClass());

    // Add KMS class
    if (SecureStoreUtils.isKMSBacked(cConf) && SecureStoreUtils.isKMSCapable()) {
      classes.add(SecureStoreUtils.getKMSSecureStore());
    }
    appBundler.createBundle(tempLocation, classes);
    return new File(tempLocation.toURI());
  }

  /**
   * Generates an empty JAR file.
   *
   * @return The generated {@link File} in the given target directory
   */
  private File generateJobJar(File targetDir) throws IOException {
    File tempFile = new File(targetDir, "emptyJob.jar");
    JarOutputStream output = new JarOutputStream(new FileOutputStream(tempFile));
    output.close();
    return tempFile;
  }

  /**
   * Serialize {@link CConfiguration} to a file.
   *
   * @return The {@link File} of the serialized configuration in the given target directory.
   */
  private File saveCConf(CConfiguration cConf, File targetDir) throws IOException {
    File file = new File(targetDir, SparkRuntimeContextProvider.CCONF_FILE_NAME);
    try (Writer writer = Files.newWriter(file, Charsets.UTF_8)) {
      cConf.writeXml(writer);
    }
    return file;
  }

  /**
   * Serialize {@link Configuration} to a file.
   *
   * @return The {@link File} of the serialized configuration in the given target directory.
   */
  private File saveHConf(Configuration hConf, File targetDir) throws IOException {
    File file = new File(targetDir, SparkRuntimeContextProvider.HCONF_FILE_NAME);
    try (Writer writer = Files.newWriter(file, Charsets.UTF_8)) {
      hConf.writeXml(writer);
    }
    return file;
  }

  /**
   * Localizes resources to the given local directory. For resources on the local directory already, a symlink will be
   * created. Otherwise, it will be copied.
   *
   * @param resources the set of resources that need to be localized.
   * @param targetDir the target directory for the resources to copy / link to.
   */
  private void copyUserResources(Map<String, LocalizeResource> resources, File targetDir) throws IOException {
    for (Map.Entry<String, LocalizeResource> entry : resources.entrySet()) {
      LocalizationUtils.localizeResource(entry.getKey(), entry.getValue(), targetDir);
    }
  }

  /**
   * Appends user localize resources to the given {@link List} of {@link LocalizeResource}.
   */
  private void distributedUserResources(Map<String, LocalizeResource> resources,
                                        List<LocalizeResource> result) throws URISyntaxException {
    for (Map.Entry<String, LocalizeResource> entry : resources.entrySet()) {
      URI uri = entry.getValue().getURI();
      URI actualURI = new URI(uri.getScheme(), uri.getAuthority(), uri.getPath(), uri.getQuery(), entry.getKey());
      result.add(new LocalizeResource(actualURI, entry.getValue().isArchive()));
    }
  }

  /**
   * Creates a {@link Runnable} to be executed to cleanup resources after executing the spark program.
   *
   * @param directory The directory to be deleted
   * @param properties The set of system {@link Properties} prior to the job execution.
   */
  private Runnable createCleanupTask(final File directory, Properties properties) {
    final Map<String, String> retainingProperties = new HashMap<>();
    for (String key : properties.stringPropertyNames()) {
      if (key.startsWith("spark.")) {
        retainingProperties.put(key, properties.getProperty(key));
      }
    }

    return new Runnable() {

      @Override
      public void run() {
        cleanupShutdownHooks();
        invalidateBeanIntrospectorCache();

        // Cleanup all system properties setup by SparkSubmit
        Iterable<String> sparkKeys = Iterables.filter(System.getProperties().stringPropertyNames(),
                                                      Predicates.containsPattern("^spark\\."));
        for (String key : sparkKeys) {
          if (retainingProperties.containsKey(key)) {
            String value = retainingProperties.get(key);
            LOG.debug("Restoring Spark system property: {} -> {}", key, value);
            System.setProperty(key, value);
          } else {
            LOG.debug("Removing Spark system property: {}", key);
            System.clearProperty(key);
          }
        }

        try {
          DirUtils.deleteDirectoryContents(directory);
        } catch (IOException e) {
          LOG.warn("Failed to cleanup directory {}", directory);
        }
      }
    };
  }

  /**
   * Cleanup all shutdown hooks added by Spark and execute them directly.
   * This is needed so that for CDAP standalone, it won't leak memory through shutdown hooks.
   */
  private void cleanupShutdownHooks() {
    // With Hadoop 2, Spark uses the Hadoop ShutdownHookManager
    ShutdownHookManager manager = ShutdownHookManager.get();
    try {
      // Use reflection to get the shutdown hooks
      Method getShutdownHooksInOrder = manager.getClass().getDeclaredMethod("getShutdownHooksInOrder");
      if (!Collection.class.isAssignableFrom(getShutdownHooksInOrder.getReturnType())) {
        LOG.warn("Unsupported method {}. Spark shutdown hooks cleanup skipped.", getShutdownHooksInOrder);
        return;
      }
      getShutdownHooksInOrder.setAccessible(true);

      // Filter out hooks that are defined in the same SparkRunnerClassLoader as this SparkProgramRunner class
      // This is for the case when there are concurrent Spark job running in the same VM
      List<Runnable> hooks = ImmutableList.copyOf(
        Iterables.filter(
          Iterables.filter((Collection<?>) getShutdownHooksInOrder.invoke(manager), Runnable.class),
          new Predicate<Runnable>() {
            @Override
            public boolean apply(Runnable runnable) {
              return runnable.getClass().getClassLoader() == SparkRuntimeService.this.getClass().getClassLoader();
            }
          }
        )
      );

      for (Runnable hook : hooks) {
        LOG.debug("Running Spark shutdown hook {}", hook);
        hook.run();
        manager.removeShutdownHook(hook);
      }

    } catch (Exception e) {
      LOG.warn("Failed to cleanup Spark shutdown hooks.", e);
    }
  }

  /**
   * Clear the constructor cache in the BeanIntrospector to avoid leaking ClassLoader.
   */
  private void invalidateBeanIntrospectorCache() {
    try {
      // Get the class through reflection since some Spark version doesn't depend on the fasterxml scala module.
      // This is to avoid class not found issue
      Class<?> cls = Class.forName("com.fasterxml.jackson.module.scala.introspect.BeanIntrospector$");
      Field field = Fields.findField(cls, "ctorParamNamesCache");

      // See if it is a LoadingCache. Need to check with class name since in distributed mode assembly jar, the
      // guava classes are shaded and renamed.
      switch (field.getType().getName()) {
        // Get the cache field and invalid it.
        // The BeanIntrospector is a scala object and scala generates a static MODULE$ field to the singleton object
        // We need to make both two different class name because in the Spark assembly jar, the guava classes
        // get renamed. In unit-test, however, the class won't get renamed because they are pulled from dependency
        case "com.google.common.cache.LoadingCache":
        case "org.spark-project.guava.cache.LoadingCache":
          field.setAccessible(true);
          Object cache = field.get(Fields.findField(cls, "MODULE$").get(null));
          // Try to call the invalidateAll method of the cache
          Method invalidateAll = cache.getClass().getMethod("invalidateAll");
          invalidateAll.setAccessible(true);
          invalidateAll.invoke(cache);
          LOG.debug("BeanIntrospector.ctorParamNamesCache has been invalidated.");
        break;

        default:
          // Unexpected, maybe due to version change in the BeanIntrospector, hence log a WARN.
          LOG.warn("BeanIntrospector.ctorParamNamesCache is not a LoadingCache, may lead to memory leak in SDK." +
                     "Field type is {}", field.getType());
      }
    } catch (ClassNotFoundException e) {
      // Catch the case when there is no BeanIntrospector class. It is ok since some Spark version may not be using it.
      LOG.debug("No BeanIntrospector class found. The current Spark version is not using BeanIntrospector.");
    } catch (Exception e) {
      LOG.warn("Failed to cleanup BeanIntrospector cache, may lead to memory leak in SDK.", e);
    }
  }

  /**
   * Creates a {@link ListenableFuture} that is cancelled.
   */
  private <V> ListenableFuture<V> immediateCancelledFuture() {
    SettableFuture<V> future = SettableFuture.create();
    future.cancel(true);
    return future;
  }
}<|MERGE_RESOLUTION|>--- conflicted
+++ resolved
@@ -171,20 +171,7 @@
       String logbackJarName = null;
       File sparkJar = null;
 
-<<<<<<< HEAD
-=======
-      // Always copy (or link if local) user requested resources to local node. This is needed because the
-      // driver is running in the same container as the launcher (i.e. this process).
-      final Map<String, File> localizedFiles = copyUserResources(context.getLocalizeResources(), tempDir);
-      final SparkExecutionContextFactory contextFactory = new SparkExecutionContextFactory() {
-        @Override
-        public SparkExecutionContext create(SparkRuntimeContext runtimeContext) {
-          return new DefaultSparkExecutionContext(runtimeContext, localizedFiles, hostname);
-        }
-      };
-
       List<String> extraJars = new ArrayList<>();
->>>>>>> eefe20c3
       if (contextConfig.isLocal()) {
         // In local mode, always copy (or link if local) user requested resources
         copyUserResources(context.getLocalizeResources(), tempDir);
@@ -241,11 +228,8 @@
       }
 
       final Map<String, String> configs = createSubmitConfigs(sparkJar, tempDir, metricsConfPath, logbackJarName,
-<<<<<<< HEAD
-                                                              context.getLocalizeResources(), contextConfig.isLocal());
-=======
-                                                              extraJars, contextConfig.isLocal());
->>>>>>> eefe20c3
+                                                              context.getLocalizeResources(), extraJars,
+                                                              contextConfig.isLocal());
       submitSpark = new Callable<ListenableFuture<RunId>>() {
         @Override
         public ListenableFuture<RunId> call() throws Exception {
@@ -436,12 +420,8 @@
    */
   private Map<String, String> createSubmitConfigs(File sparkJar, File localDir,
                                                   String metricsConfPath, @Nullable String logbackJarName,
-<<<<<<< HEAD
                                                   Map<String, LocalizeResource> localizedResources,
-                                                  boolean localMode) throws Exception {
-=======
                                                   List<String> extraJarPaths, boolean localMode) throws Exception {
->>>>>>> eefe20c3
     Map<String, String> configs = new HashMap<>();
 
     // Make Spark UI runs on random port. By default, Spark UI runs on port 4040 and it will do a sequential search
