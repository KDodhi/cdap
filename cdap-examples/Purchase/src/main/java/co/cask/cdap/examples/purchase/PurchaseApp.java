--- conflicted
+++ resolved
@@ -47,14 +47,10 @@
     // Process events in realtime using a Flow
     addFlow(new PurchaseFlow());
 
-<<<<<<< HEAD
-    // Specify MapReduce job to run on the acquired data
+    // Specify a MapReduce to run on the acquired data
     addMapReduce(new PurchaseHistoryBuilder());
 
-    // Run a Workflow that uses the MapReduce on the acquired data
-=======
-    // Run a MapReduce on the acquired data using a Workflow
->>>>>>> fbff4961
+    // Run a Workflow that uses the MapReduce to run on the acquired data
     addWorkflow(new PurchaseHistoryWorkflow());
 
     // Retrieve the processed data using a Service
