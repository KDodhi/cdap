/*
 * Copyright © 2018-2020 Cask Data, Inc.
 *
 * Licensed under the Apache License, Version 2.0 (the "License"); you may not
 * use this file except in compliance with the License. You may obtain a copy of
 * the License at
 *
 * http://www.apache.org/licenses/LICENSE-2.0
 *
 * Unless required by applicable law or agreed to in writing, software
 * distributed under the License is distributed on an "AS IS" BASIS, WITHOUT
 * WARRANTIES OR CONDITIONS OF ANY KIND, either express or implied. See the
 * License for the specific language governing permissions and limitations under
 * the License.
 */

package io.cdap.cdap.runtime.spi.provisioner.dataproc;

import com.google.api.client.googleapis.auth.oauth2.GoogleCredential;
import com.google.auth.oauth2.ComputeEngineCredentials;
import com.google.auth.oauth2.GoogleCredentials;
import com.google.common.base.Strings;
import com.google.common.io.CharStreams;
import io.cdap.cdap.runtime.spi.common.DataprocUtils;
import io.cdap.cdap.runtime.spi.ssh.SSHPublicKey;

import java.io.ByteArrayInputStream;
import java.io.IOException;
import java.io.InputStream;
import java.io.InputStreamReader;
import java.io.Reader;
import java.net.HttpURLConnection;
import java.net.URL;
import java.nio.charset.StandardCharsets;
import java.util.Arrays;
import java.util.Collections;
import java.util.List;
import java.util.Map;
import java.util.regex.Pattern;
import java.util.stream.Collectors;
import javax.annotation.Nullable;

/**
 * Configuration for Dataproc.
 */
final class DataprocConf {

  static final String CLOUD_PLATFORM_SCOPE = "https://www.googleapis.com/auth/cloud-platform";

  static final String PROJECT_ID_KEY = "projectId";
  static final String AUTO_DETECT = "auto-detect";
  static final String NETWORK = "network";
  static final String NETWORK_HOST_PROJECT_ID = "networkHostProjectId";
  static final String PREFER_EXTERNAL_IP = "preferExternalIP";
  static final String STACKDRIVER_LOGGING_ENABLED = "stackdriverLoggingEnabled";
  static final String STACKDRIVER_MONITORING_ENABLED = "stackdriverMonitoringEnabled";
  static final String IMAGE_VERSION = "imageVersion";
  static final String RUNTIME_JOB_MANAGER = "runtime.job.manager";

  static final Pattern CLUSTER_PROPERTIES_PATTERN = Pattern.compile("^[a-zA-Z0-9\\-]+:");

  private final String accountKey;
  private final String region;
  private final String zone;
  private final String projectId;
  private final String network;
  private final String networkHostProjectID;
  private final String subnet;
  private final String imageVersion;

  private final int masterNumNodes;
  private final int masterCPUs;
  private final int masterMemoryMB;
  private final int masterDiskGB;

  private final int workerNumNodes;
  private final int workerCPUs;
  private final int workerMemoryMB;
  private final int workerDiskGB;

  private final long pollCreateDelay;
  private final long pollCreateJitter;
  private final long pollDeleteDelay;
  private final long pollInterval;

  private final String encryptionKeyName;
  private final String gcsBucket;

  private final String serviceAccount;
  private final boolean preferExternalIP;
  private final boolean stackdriverLoggingEnabled;
  private final boolean stackdriverMonitoringEnabled;
  private final SSHPublicKey publicKey;
  private final Map<String, String> clusterProperties;

  private final Map<String, String> clusterMetaData;
  private final String networkTags;
  private final String initActions;

  private final boolean runtimeJobManagerEnabled;

  DataprocConf(DataprocConf conf, String network, String subnet) {
    this(conf.accountKey, conf.region, conf.zone, conf.projectId, conf.networkHostProjectID, network, subnet,
         conf.masterNumNodes, conf.masterCPUs, conf.masterMemoryMB, conf.masterDiskGB,
         conf.workerNumNodes, conf.workerCPUs, conf.workerMemoryMB, conf.workerDiskGB,
         conf.pollCreateDelay, conf.pollCreateJitter, conf.pollDeleteDelay, conf.pollInterval,
         conf.encryptionKeyName, conf.gcsBucket, conf.serviceAccount,
         conf.preferExternalIP, conf.stackdriverLoggingEnabled, conf.stackdriverMonitoringEnabled,
<<<<<<< HEAD
         conf.publicKey, conf.imageVersion, conf.clusterProperties);
=======
         conf.publicKey, conf.imageVersion, conf.clusterMetaData, conf.networkTags, conf.initActions,
         conf.runtimeJobManagerEnabled, conf.dataprocProperties);
>>>>>>> 95f92c82
  }

  private DataprocConf(@Nullable String accountKey, String region, String zone, String projectId,
                       @Nullable String networkHostProjectId, @Nullable String network, @Nullable String subnet,
                       int masterNumNodes, int masterCPUs, int masterMemoryMB,
                       int masterDiskGB, int workerNumNodes, int workerCPUs, int workerMemoryMB, int workerDiskGB,
                       long pollCreateDelay, long pollCreateJitter, long pollDeleteDelay, long pollInterval,
                       @Nullable String encryptionKeyName, @Nullable String gcsBucket,
                       @Nullable String serviceAccount, boolean preferExternalIP, boolean stackdriverLoggingEnabled,
                       boolean stackdriverMonitoringEnabled, @Nullable SSHPublicKey publicKey,
<<<<<<< HEAD
                       @Nullable String imageVersion, Map<String, String> clusterProperties) {
=======
                       @Nullable String imageVersion, @Nullable Map<String, String> clusterMetaData,
                       @Nullable String networkTags, @Nullable String initActions, boolean runtimeJobManagerEnabled,
                       Map<String, String> dataprocProperties) {
>>>>>>> 95f92c82
    this.accountKey = accountKey;
    this.region = region;
    this.zone = zone;
    this.projectId = projectId;
    this.networkHostProjectID = networkHostProjectId;
    this.network = network;
    this.subnet = subnet;
    this.masterNumNodes = masterNumNodes;
    this.masterCPUs = masterCPUs;
    this.masterMemoryMB = masterMemoryMB;
    this.masterDiskGB = masterDiskGB;
    this.workerNumNodes = workerNumNodes;
    this.workerCPUs = workerCPUs;
    this.workerMemoryMB = workerMemoryMB;
    this.workerDiskGB = workerDiskGB;
    this.pollCreateDelay = pollCreateDelay;
    this.pollCreateJitter = pollCreateJitter;
    this.pollDeleteDelay = pollDeleteDelay;
    this.pollInterval = pollInterval;
    this.encryptionKeyName = encryptionKeyName;
    this.gcsBucket = gcsBucket;
    this.serviceAccount = serviceAccount;
    this.preferExternalIP = preferExternalIP;
    this.stackdriverLoggingEnabled = stackdriverLoggingEnabled;
    this.stackdriverMonitoringEnabled = stackdriverMonitoringEnabled;
    this.publicKey = publicKey;
    this.imageVersion = imageVersion;
<<<<<<< HEAD
    this.clusterProperties = clusterProperties;
=======
    this.clusterMetaData = clusterMetaData;
    this.networkTags = networkTags;
    this.initActions = initActions;
    this.runtimeJobManagerEnabled = runtimeJobManagerEnabled;
    this.dataprocProperties = dataprocProperties;
>>>>>>> 95f92c82
  }

  String getRegion() {
    return region;
  }

  @Nullable
  String getZone() {
    return zone;
  }

  String getProjectId() {
    return projectId;
  }

  @Nullable
  String getNetwork() {
    return network;
  }

  @Nullable
  String getNetworkHostProjectID() {
    return networkHostProjectID;
  }

  @Nullable
  String getSubnet() {
    return subnet;
  }

  int getMasterNumNodes() {
    return masterNumNodes;
  }

  int getMasterDiskGB() {
    return masterDiskGB;
  }

  int getWorkerNumNodes() {
    return workerNumNodes;
  }

  int getWorkerDiskGB() {
    return workerDiskGB;
  }

  String getMasterMachineType() {
    return getMachineType(masterCPUs, masterMemoryMB);
  }

  String getWorkerMachineType() {
    return getMachineType(workerCPUs, workerMemoryMB);
  }

  @Nullable
  String getImageVersion() {
    return imageVersion;
  }

  long getPollCreateDelay() {
    return pollCreateDelay;
  }

  long getPollCreateJitter() {
    return pollCreateJitter;
  }

  long getPollDeleteDelay() {
    return pollDeleteDelay;
  }

  long getPollInterval() {
    return pollInterval;
  }

  @Nullable
  String getEncryptionKeyName() {
    return encryptionKeyName;
  }

  @Nullable
  String getGcsBucket() {
    return gcsBucket;
  }

  @Nullable
  String getServiceAccount() {
    return serviceAccount;
  }

  boolean isPreferExternalIP() {
    return preferExternalIP;
  }

  boolean isStackdriverLoggingEnabled() {
    return stackdriverLoggingEnabled;
  }

  boolean isStackdriverMonitoringEnabled() {
    return stackdriverMonitoringEnabled;
  }

  @Nullable
  SSHPublicKey getPublicKey() {
    return publicKey;
  }

<<<<<<< HEAD
  Map<String, String> getClusterProperties() {
    return clusterProperties;
=======
  Map<String, String> getClusterMetaData() {
    return clusterMetaData;
  }

  List<String> getNetworkTags() {
    if (Strings.isNullOrEmpty(networkTags)) {
      return Collections.emptyList();
    }
    return Arrays.stream(networkTags.split(","))
      .map(String::trim)
      .collect(Collectors.toList());
  }

  List<String> getInitActions() {
    if (Strings.isNullOrEmpty(initActions)) {
      return Collections.emptyList();
    }
    return Arrays.stream(initActions.split(","))
      .map(String::trim).collect(Collectors.toList());
  }

  boolean isRuntimeJobManagerEnabled() {
    return runtimeJobManagerEnabled;
  }

  Map<String, String> getDataprocProperties() {
    return dataprocProperties;
>>>>>>> 95f92c82
  }

  /**
   * @return GoogleCredential for use with Compute
   * @throws IOException if there was an error reading the account key
   */
  GoogleCredential getComputeCredential() throws IOException {
    if (accountKey == null) {
      return GoogleCredential.getApplicationDefault();
    }

    try (InputStream is = new ByteArrayInputStream(accountKey.getBytes(StandardCharsets.UTF_8))) {
      return GoogleCredential.fromStream(is)
        .createScoped(Collections.singleton(CLOUD_PLATFORM_SCOPE));
    }
  }

  /**
   * @return GoogleCredentials for use with Dataproc
   * @throws IOException if there was an error reading the account key
   */
  GoogleCredentials getDataprocCredentials() throws IOException {
    if (accountKey == null) {
      return getComputeEngineCredentials();
    }

    try (InputStream is = new ByteArrayInputStream(accountKey.getBytes(StandardCharsets.UTF_8))) {
      return GoogleCredentials.fromStream(is).createScoped(CLOUD_PLATFORM_SCOPE);
    }
  }

  private static GoogleCredentials getComputeEngineCredentials() throws IOException {
    try {
      GoogleCredentials credentials = ComputeEngineCredentials.create();
      credentials.refreshAccessToken();
      return credentials;
    } catch (IOException e) {
      throw new IOException("Unable to get credentials from the environment. "
                              + "Please explicitly set the account key.", e);
    }
  }

  private String getMachineType(int cpus, int memoryGB) {
    // TODO: there are special names for pre-defined cpu and memory
    // for example, 4cpu 3.6gb memory is 'n1-highcpu-4', 4cpu 15gb memory is 'n1-standard-4'
    return String.format("custom-%d-%d", cpus, memoryGB);
  }

  /**
   * Create the conf from a property map while also performing validation.
   *
   * @throws IllegalArgumentException if it is an invalid config
   */
  static DataprocConf fromProperties(Map<String, String> properties) {
    return create(properties, null);
  }

  static DataprocConf create(Map<String, String> properties, @Nullable SSHPublicKey publicKey) {
    String accountKey = getString(properties, "accountKey");
    if (accountKey == null || AUTO_DETECT.equals(accountKey)) {
      try {
        getComputeEngineCredentials();
      } catch (IOException e) {
        throw new IllegalArgumentException(e.getMessage(), e);
      }
    }
    String projectId = getString(properties, PROJECT_ID_KEY);
    if (projectId == null || AUTO_DETECT.equals(projectId)) {
      projectId = getSystemProjectId();
    }

    String zone = getString(properties, "zone");
    String region = getString(properties, "region");
    if (region == null || AUTO_DETECT.equals(region)) {
      // See if the user specified a zone.
      // If it does, derived region from the provided zone; otherwise, use the system zone.
      if (zone == null || AUTO_DETECT.equals(zone)) {
        region = getRegionFromZone(getSystemZone());
      } else {
        region = getRegionFromZone(zone);
      }
    }

    if (zone == null || AUTO_DETECT.equals(zone)) {
      // Region is always set so that zone can be omitted
      zone = null;
    } else {
      // Make sure the zone provided match with the region
      if (!zone.startsWith(region + "-")) {
        throw new IllegalArgumentException("Provided zone " + zone + " is not in the region " + region);
      }
    }
    String networkHostProjectID = getString(properties, NETWORK_HOST_PROJECT_ID);
    String network = getString(properties, NETWORK);
    if (network == null || AUTO_DETECT.equals(network)) {
      network = null;
    }
    String subnet = getString(properties, "subnet");

    int masterNumNodes = getInt(properties, "masterNumNodes", 1);
    if (masterNumNodes != 1 && masterNumNodes != 3) {
      throw new IllegalArgumentException(
        String.format("Invalid config 'masterNumNodes' = %d. Master nodes must be either 1 or 3.", masterNumNodes));
    }
    int workerNumNodes = getInt(properties, "workerNumNodes", 2);
    if (workerNumNodes == 1) {
      throw new IllegalArgumentException(
        "Invalid config 'workerNumNodes' = 1. Worker nodes must either be zero for a single node cluster, " +
          "or at least 2 for a multi node cluster.");
    }
    // TODO: more extensive validation. Each cpu number has a different allowed memory range
    // for example, 1 cpu requires memory from 3.5gb to 6.5gb in .25gb increments
    // 3 cpu requires memory from 3.6gb to 26gb in .25gb increments
    int masterCPUs = getInt(properties, "masterCPUs", 4);
    int workerCPUs = getInt(properties, "workerCPUs", 4);
    int masterMemoryGB = getInt(properties, "masterMemoryMB", 15 * 1024);
    int workerMemoryGB = getInt(properties, "workerMemoryMB", 15 * 1024);

    int masterDiskGB = getInt(properties, "masterDiskGB", 1000);
    int workerDiskGB = getInt(properties, "workerDiskGB", 1000);

    long pollCreateDelay = getLong(properties, "pollCreateDelay", 60);
    long pollCreateJitter = getLong(properties, "pollCreateJitter", 20);
    long pollDeleteDelay = getLong(properties, "pollDeleteDelay", 30);
    long pollInterval = getLong(properties, "pollInterval", 2);

    String serviceAccount = getString(properties, "serviceAccount");
    boolean preferExternalIP = Boolean.parseBoolean(properties.get(PREFER_EXTERNAL_IP));
    // By default stackdriver is enabled. This is for backward compatibility
    boolean stackdriverLoggingEnabled = Boolean.parseBoolean(properties.getOrDefault(STACKDRIVER_LOGGING_ENABLED,
                                                                                     "true"));
    boolean stackdriverMonitoringEnabled = Boolean.parseBoolean(properties.getOrDefault(STACKDRIVER_MONITORING_ENABLED,
                                                                                        "true"));

    Map<String, String> clusterProps = Collections.unmodifiableMap(
      properties.entrySet().stream()
        .filter(e -> CLUSTER_PROPERTIES_PATTERN.matcher(e.getKey()).find())
        .collect(Collectors.toMap(Map.Entry::getKey, Map.Entry::getValue))
    );

    String imageVersion = getString(properties, IMAGE_VERSION);
    String gcpCmekKeyName = getString(properties, "encryptionKeyName");
    String gcpCmekBucket = getString(properties, "gcsBucket");

    Map<String, String> clusterMetaData = Collections.unmodifiableMap(
      DataprocUtils.parseKeyValueConfig(getString(properties, "clusterMetaData"),
                                        ";", "\\|"));
    String networkTags = getString(properties, "networkTags");
    String initActions = getString(properties, "initActions");
    boolean runtimeJobManagerEnabled = Boolean.parseBoolean(properties.get(RUNTIME_JOB_MANAGER));

    return new DataprocConf(accountKey, region, zone, projectId, networkHostProjectID, network, subnet,
                            masterNumNodes, masterCPUs, masterMemoryGB, masterDiskGB,
                            workerNumNodes, workerCPUs, workerMemoryGB, workerDiskGB,
                            pollCreateDelay, pollCreateJitter, pollDeleteDelay, pollInterval,
<<<<<<< HEAD
                            gcpCmekKeyName, gcpCmekBucket, serviceAccount, preferExternalIP, stackdriverLoggingEnabled,
                            stackdriverMonitoringEnabled, publicKey, imageVersion, clusterProps);
=======
                            gcpCmekKeyName, gcpCmekBucket, serviceAccount, preferExternalIP,
                            stackdriverLoggingEnabled, stackdriverMonitoringEnabled, publicKey,
                            imageVersion, clusterMetaData, networkTags, initActions,
                            runtimeJobManagerEnabled, dataprocProps);
>>>>>>> 95f92c82
  }

  // the UI never sends nulls, it only sends empty strings.
  @Nullable
  private static String getString(Map<String, String> properties, String key) {
    String val = properties.get(key);
    if (val != null && val.isEmpty()) {
      return null;
    }
    return val;
  }

  private static int getInt(Map<String, String> properties, String key, int defaultVal) {
    String valStr = properties.get(key);
    if (valStr == null || valStr.isEmpty()) {
      return defaultVal;
    }
    try {
      int val = Integer.parseInt(valStr);
      if (val < 0) {
        throw new IllegalArgumentException(
          String.format("Invalid config '%s' = '%s'. Must be a positive integer.", key, valStr));
      }
      return val;
    } catch (NumberFormatException e) {
      throw new IllegalArgumentException(
        String.format("Invalid config '%s' = '%s'. Must be a valid, positive integer.", key, valStr));
    }
  }

  private static long getLong(Map<String, String> properties, String key, long defaultVal) {
    String valStr = properties.get(key);
    if (valStr == null || valStr.isEmpty()) {
      return defaultVal;
    }
    try {
      long val = Long.parseLong(valStr);
      if (val < 0) {
        throw new IllegalArgumentException(
          String.format("Invalid config '%s' = '%s'. Must be a positive long.", key, valStr));
      }
      return val;
    } catch (NumberFormatException e) {
      throw new IllegalArgumentException(
        String.format("Invalid config '%s' = '%s'. Must be a valid, positive long.", key, valStr));
    }
  }

  /**
   * Get network from the metadata server.
   */
  static String getSystemNetwork() {
    try {
      String network = getMetadata("instance/network-interfaces/0/network");
      // will be something like projects/<project-number>/networks/default
      return network.substring(network.lastIndexOf('/') + 1);
    } catch (IOException e) {
      throw new IllegalArgumentException("Unable to get the network from the environment. "
                                           + "Please explicitly set the network.", e);
    }
  }

  /**
   * Get zone from the metadata server.
   */
  private static String getSystemZone() {
    try {
      String zone = getMetadata("instance/zone");
      // will be something like projects/<project-number>/zones/us-east1-b
      return zone.substring(zone.lastIndexOf('/') + 1);
    } catch (IOException e) {
      throw new IllegalArgumentException("Unable to get the zone from the environment. "
                                           + "Please explicitly set the zone.", e);
    }
  }

  /**
   * Returns the region of the given zone.
   */
  private static String getRegionFromZone(String zone) {
    int idx = zone.lastIndexOf("-");
    if (idx <= 0) {
      throw new IllegalArgumentException("Invalid zone. Zone must be in the format of <region>-<zone-name>");
    }
    return zone.substring(0, idx);
  }


  /**
   * Get project id from the metadata server.
   */
  static String getSystemProjectId() {
    try {
      return getMetadata("project/project-id");
    } catch (IOException e) {
      throw new IllegalArgumentException("Unable to get project id from the environment. "
                                           + "Please explicitly set the project id and account key.", e);
    }
  }

  /**
   * Makes a request to the metadata server that lives on the VM, as described at
   * https://cloud.google.com/compute/docs/storing-retrieving-metadata.
   */
  private static String getMetadata(String resource) throws IOException {
    URL url = new URL("http://metadata.google.internal/computeMetadata/v1/" + resource);
    HttpURLConnection connection = null;
    try {
      connection = (HttpURLConnection) url.openConnection();
      connection.setRequestProperty("Metadata-Flavor", "Google");
      connection.connect();
      try (Reader reader = new InputStreamReader(connection.getInputStream(), StandardCharsets.UTF_8)) {
        return CharStreams.toString(reader);
      }
    } finally {
      if (connection != null) {
        connection.disconnect();
      }
    }
  }
}<|MERGE_RESOLUTION|>--- conflicted
+++ resolved
@@ -106,12 +106,8 @@
          conf.pollCreateDelay, conf.pollCreateJitter, conf.pollDeleteDelay, conf.pollInterval,
          conf.encryptionKeyName, conf.gcsBucket, conf.serviceAccount,
          conf.preferExternalIP, conf.stackdriverLoggingEnabled, conf.stackdriverMonitoringEnabled,
-<<<<<<< HEAD
-         conf.publicKey, conf.imageVersion, conf.clusterProperties);
-=======
          conf.publicKey, conf.imageVersion, conf.clusterMetaData, conf.networkTags, conf.initActions,
-         conf.runtimeJobManagerEnabled, conf.dataprocProperties);
->>>>>>> 95f92c82
+         conf.runtimeJobManagerEnabled, conf.clusterProperties);
   }
 
   private DataprocConf(@Nullable String accountKey, String region, String zone, String projectId,
@@ -122,13 +118,9 @@
                        @Nullable String encryptionKeyName, @Nullable String gcsBucket,
                        @Nullable String serviceAccount, boolean preferExternalIP, boolean stackdriverLoggingEnabled,
                        boolean stackdriverMonitoringEnabled, @Nullable SSHPublicKey publicKey,
-<<<<<<< HEAD
-                       @Nullable String imageVersion, Map<String, String> clusterProperties) {
-=======
                        @Nullable String imageVersion, @Nullable Map<String, String> clusterMetaData,
                        @Nullable String networkTags, @Nullable String initActions, boolean runtimeJobManagerEnabled,
-                       Map<String, String> dataprocProperties) {
->>>>>>> 95f92c82
+                       Map<String, String> clusterProperties) {
     this.accountKey = accountKey;
     this.region = region;
     this.zone = zone;
@@ -156,15 +148,11 @@
     this.stackdriverMonitoringEnabled = stackdriverMonitoringEnabled;
     this.publicKey = publicKey;
     this.imageVersion = imageVersion;
-<<<<<<< HEAD
-    this.clusterProperties = clusterProperties;
-=======
     this.clusterMetaData = clusterMetaData;
     this.networkTags = networkTags;
     this.initActions = initActions;
     this.runtimeJobManagerEnabled = runtimeJobManagerEnabled;
-    this.dataprocProperties = dataprocProperties;
->>>>>>> 95f92c82
+    this.clusterProperties = clusterProperties;
   }
 
   String getRegion() {
@@ -272,10 +260,6 @@
     return publicKey;
   }
 
-<<<<<<< HEAD
-  Map<String, String> getClusterProperties() {
-    return clusterProperties;
-=======
   Map<String, String> getClusterMetaData() {
     return clusterMetaData;
   }
@@ -301,9 +285,8 @@
     return runtimeJobManagerEnabled;
   }
 
-  Map<String, String> getDataprocProperties() {
-    return dataprocProperties;
->>>>>>> 95f92c82
+  Map<String, String> getClusterProperties() {
+    return clusterProperties;
   }
 
   /**
@@ -459,15 +442,10 @@
                             masterNumNodes, masterCPUs, masterMemoryGB, masterDiskGB,
                             workerNumNodes, workerCPUs, workerMemoryGB, workerDiskGB,
                             pollCreateDelay, pollCreateJitter, pollDeleteDelay, pollInterval,
-<<<<<<< HEAD
-                            gcpCmekKeyName, gcpCmekBucket, serviceAccount, preferExternalIP, stackdriverLoggingEnabled,
-                            stackdriverMonitoringEnabled, publicKey, imageVersion, clusterProps);
-=======
                             gcpCmekKeyName, gcpCmekBucket, serviceAccount, preferExternalIP,
                             stackdriverLoggingEnabled, stackdriverMonitoringEnabled, publicKey,
                             imageVersion, clusterMetaData, networkTags, initActions,
-                            runtimeJobManagerEnabled, dataprocProps);
->>>>>>> 95f92c82
+                            runtimeJobManagerEnabled, clusterProps);
   }
 
   // the UI never sends nulls, it only sends empty strings.
