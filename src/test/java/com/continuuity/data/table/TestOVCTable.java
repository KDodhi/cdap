--- conflicted
+++ resolved
@@ -1047,8 +1047,6 @@
     }
   }
 
-  @Test
-<<<<<<< HEAD
   public void testCeilValue() throws OperationException {
     final byte[] col = Bytes.toBytes("c");
     final int MAX = 10;
@@ -1075,7 +1073,7 @@
 
   }
 
-=======
+  @Test
   public void testCompareAndSwapDirty() throws OperationException {
     // TODO: need to run multi-threaded to test for atomicity.
     final byte[] ROW = Bytes.toBytes(this.getClass().getCanonicalName() + ".testGetAllColumns");
@@ -1115,5 +1113,4 @@
     byte[] actualCol2Value = this.table.get(ROW, COL2, TransactionOracle.DIRTY_READ_POINTER).getValue();
     assertEquals(Bytes.toString(col2Value), Bytes.toString(actualCol2Value));
   }
->>>>>>> 8f6d736d
 }