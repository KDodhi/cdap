package com.continuuity.data.operation.executor.remote;

import com.continuuity.api.data.OperationException;
import com.continuuity.api.data.OperationResult;
import com.continuuity.data.operation.ClearFabric;
import com.continuuity.data.operation.CompareAndSwap;
import com.continuuity.data.operation.Delete;
import com.continuuity.data.operation.Increment;
import com.continuuity.data.operation.OpenTable;
import com.continuuity.data.operation.OperationContext;
import com.continuuity.data.operation.Read;
import com.continuuity.data.operation.ReadAllKeys;
import com.continuuity.data.operation.ReadColumnRange;
import com.continuuity.data.operation.StatusCode;
import com.continuuity.data.operation.Write;
import com.continuuity.data.operation.WriteOperation;
import com.continuuity.data.operation.executor.ReadPointer;
import com.continuuity.data.operation.executor.Transaction;
import com.continuuity.data.operation.executor.omid.memory.MemoryReadPointer;
import com.continuuity.data.operation.executor.remote.stubs.TClearFabric;
import com.continuuity.data.operation.executor.remote.stubs.TCompareAndSwap;
import com.continuuity.data.operation.executor.remote.stubs.TDelete;
import com.continuuity.data.operation.executor.remote.stubs.TDequeueResult;
import com.continuuity.data.operation.executor.remote.stubs.TDequeueStatus;
import com.continuuity.data.operation.executor.remote.stubs.TGetGroupId;
import com.continuuity.data.operation.executor.remote.stubs.TGetQueueInfo;
import com.continuuity.data.operation.executor.remote.stubs.TIncrement;
import com.continuuity.data.operation.executor.remote.stubs.TOpenTable;
import com.continuuity.data.operation.executor.remote.stubs.TOperationContext;
import com.continuuity.data.operation.executor.remote.stubs.TOperationException;
import com.continuuity.data.operation.executor.remote.stubs.TOptionalBinary;
import com.continuuity.data.operation.executor.remote.stubs.TOptionalBinaryList;
import com.continuuity.data.operation.executor.remote.stubs.TOptionalBinaryMap;
import com.continuuity.data.operation.executor.remote.stubs.TQueueAck;
import com.continuuity.data.operation.executor.remote.stubs.TQueueConfig;
import com.continuuity.data.operation.executor.remote.stubs.TQueueConfigure;
import com.continuuity.data.operation.executor.remote.stubs.TQueueConfigureGroups;
import com.continuuity.data.operation.executor.remote.stubs.TQueueConsumer;
import com.continuuity.data.operation.executor.remote.stubs.TQueueDequeue;
import com.continuuity.data.operation.executor.remote.stubs.TQueueDropInflight;
import com.continuuity.data.operation.executor.remote.stubs.TQueueEnqueue;
import com.continuuity.data.operation.executor.remote.stubs.TQueueEntry;
import com.continuuity.data.operation.executor.remote.stubs.TQueueEntryPointer;
import com.continuuity.data.operation.executor.remote.stubs.TQueueInfo;
import com.continuuity.data.operation.executor.remote.stubs.TQueuePartitioner;
import com.continuuity.data.operation.executor.remote.stubs.TQueueProducer;
import com.continuuity.data.operation.executor.remote.stubs.TQueueStateType;
import com.continuuity.data.operation.executor.remote.stubs.TRead;
import com.continuuity.data.operation.executor.remote.stubs.TReadAllKeys;
import com.continuuity.data.operation.executor.remote.stubs.TReadColumnRange;
import com.continuuity.data.operation.executor.remote.stubs.TReadPointer;
import com.continuuity.data.operation.executor.remote.stubs.TTransaction;
import com.continuuity.data.operation.executor.remote.stubs.TWrite;
import com.continuuity.data.operation.executor.remote.stubs.TWriteOperation;
import com.continuuity.data.operation.ttqueue.DequeueResult;
import com.continuuity.data.operation.ttqueue.QueueAck;
import com.continuuity.data.operation.ttqueue.QueueConfig;
import com.continuuity.data.operation.ttqueue.QueueConsumer;
import com.continuuity.data.operation.ttqueue.QueueDequeue;
import com.continuuity.data.operation.ttqueue.QueueEnqueue;
import com.continuuity.data.operation.ttqueue.QueueEntry;
import com.continuuity.data.operation.ttqueue.QueueEntryPointer;
import com.continuuity.data.operation.ttqueue.QueuePartitioner.PartitionerType;
import com.continuuity.data.operation.ttqueue.QueueProducer;
import com.continuuity.data.operation.ttqueue.admin.GetGroupID;
import com.continuuity.data.operation.ttqueue.admin.GetQueueInfo;
import com.continuuity.data.operation.ttqueue.admin.QueueConfigure;
<<<<<<< HEAD
=======
import com.continuuity.data.operation.ttqueue.admin.QueueConfigureGroups;
import com.continuuity.data.operation.ttqueue.admin.QueueDropInflight;
>>>>>>> 39e418b5
import com.continuuity.data.operation.ttqueue.admin.QueueInfo;
import com.google.common.collect.Lists;
import com.google.common.collect.Maps;
import org.apache.hadoop.hbase.util.Bytes;
import org.apache.thrift.TBaseHelper;
import org.slf4j.Logger;
import org.slf4j.LoggerFactory;

import java.nio.ByteBuffer;
import java.util.ArrayList;
import java.util.List;
import java.util.Map;

<<<<<<< HEAD
/**
 * Utility methods to convert to thrift and back.
 */
=======
>>>>>>> 39e418b5
public class ConverterUtils {

  private static final Logger Log = LoggerFactory.getLogger(ConverterUtils.class);

  /**
   * wrap an operation context into a thrift object.
   */
  TOperationContext wrap(OperationContext context) {
    TOperationContext tcontext = new TOperationContext(context.getAccount());
    if (context.getApplication() != null) {
      tcontext.setApplication(context.getApplication());
    }
    return tcontext;
  }

  /**
   * unwrap an operation context.
   */
  OperationContext unwrap(TOperationContext tcontext) {
    return new OperationContext(tcontext.getAccount(), tcontext.getApplication());
  }

  /**
   * wrap an array of longs into a list of Long objects.
   */
  List<Long> wrap(long[] array) {
    List<Long> list = new ArrayList<Long>(array.length);
    for (long num : array) {
      list.add(num);
    }
    return list;
  }

  /**
   * unwrap an array of longs from a list of Long objects.
   */
  long[] unwrapAmounts(List<Long> list) {
    long[] longs = new long[list.size()];
    int i = 0;
    for (Long value : list) {
      longs[i++] = value;
    }
    return longs;
  }

  /**
   * wrap a byte array into a byte buffer.
   */
  ByteBuffer wrap(byte[] bytes) {
    if (bytes == null) {
      return null;
    } else {
      return ByteBuffer.wrap(bytes);
    }
  }

  /**
   * unwrap a byte array from a byte buffer.
   */
  byte[] unwrap(ByteBuffer buf) {
    if (buf == null) {
      return null;
    } else {
      return TBaseHelper.byteBufferToByteArray(buf);
    }
  }

  /**
   * wrap a byte array into an optional binary.
   */
  TOptionalBinary wrapBinary(byte[] bytes) {
    TOptionalBinary binary = new TOptionalBinary();
    if (bytes != null) {
      binary.setValue(bytes);
    }
    return binary;
  }

  /**
   * unwrap a byte array from an optional binary.
   */
  OperationResult<byte[]> unwrap(TOptionalBinary binary) {
    if (binary.isSetValue()) {
      return new OperationResult<byte[]>(binary.getValue());
    } else {
      return new OperationResult<byte[]>(binary.getStatus(), binary.getMessage());
    }
  }

  /**
   * wrap an array of byte arrays into a list of byte buffers.
   */
  List<ByteBuffer> wrap(byte[][] arrays) {
    List<ByteBuffer> buffers = new ArrayList<ByteBuffer>(arrays.length);
    for (byte[] array : arrays) {
      buffers.add(wrap(array));
    }
    return buffers;
  }

  /**
   * wrap an list of byte arrays into a list of byte buffers.
   */
  List<ByteBuffer> wrap(List<byte[]> arrays) {
    List<ByteBuffer> buffers = new ArrayList<ByteBuffer>(arrays.size());
    for (byte[] array : arrays) {
      buffers.add(wrap(array));
    }
    return buffers;
  }

  /**
   * unwrap an array of byte arrays from a list of byte buffers.
   */
  byte[][] unwrap(List<ByteBuffer> buffers) {
    byte[][] arrays = new byte[buffers.size()][];
    int i = 0;
    for (ByteBuffer buffer : buffers) {
      arrays[i++] = unwrap(buffer);
    }
    return arrays;
  }

  /**
   * unwrap an array of byte arrays from a list of byte buffers.
   */
  List<byte[]> unwrapList(List<ByteBuffer> buffers) {
    List<byte[]> arrays = new ArrayList<byte[]>(buffers.size());
    for (ByteBuffer buffer : buffers) {
      arrays.add(unwrap(buffer));
    }
    return arrays;
  }

  /**
   * wrap a map of byte arrays into an optional map of byte buffers.
   */
  TOptionalBinaryList wrapList(OperationResult<List<byte[]>> result) {
    TOptionalBinaryList opt = new TOptionalBinaryList();
    if (result.isEmpty()) {
      opt.setStatus(result.getStatus());
      opt.setMessage(result.getMessage());
    } else {
      opt.setTheList(wrap(result.getValue()));
    }
    return opt;
  }

  /**
   * unwrap an optional map of byte buffers.
   */
  OperationResult<List<byte[]>> unwrap(TOptionalBinaryList opt) {
    if (opt.isSetTheList()) {
      return new OperationResult<List<byte[]>>(unwrapList(opt.getTheList()));
    } else {
      return new OperationResult<List<byte[]>>(opt.getStatus(), opt.getMessage());
    }
  }

  /**
   * wrap a map of byte arrays to long into a map of byte buffers to long.
   */
  Map<ByteBuffer, Long> wrapLongMap(Map<byte[], Long> map) {
    if (map == null) {
      return null;
    }
    Map<ByteBuffer, Long> result = Maps.newHashMap();
    for (Map.Entry<byte[], Long> entry : map.entrySet()) {
      result.put(wrap(entry.getKey()), entry.getValue());
    }
    return result;
  }

  /**
   * unwrap a map of byte arrays to long from a map of byte buffers to long.
   */
  Map<byte[], Long> unwrapLongMap(Map<ByteBuffer, Long> map) {
    Map<byte[], Long> result = Maps.newTreeMap(Bytes.BYTES_COMPARATOR);
    for (Map.Entry<ByteBuffer, Long> entry : map.entrySet()) {
      result.put(unwrap(entry.getKey()), entry.getValue());
    }
    return result;
  }

  /**
   * wrap a map of byte arrays into a map of byte buffers.
   */
  Map<ByteBuffer, TOptionalBinary> wrap(Map<byte[], byte[]> map) {
    if (map == null) {
      return null;
    }
    Map<ByteBuffer, TOptionalBinary> result = Maps.newHashMap();
    for (Map.Entry<byte[], byte[]> entry : map.entrySet()) {
      result.put(wrap(entry.getKey()), wrapBinary(entry.getValue()));
    }
    return result;
  }

  /**
   * unwrap a map of byte arrays from a map of byte buffers.
   */
  Map<byte[], byte[]> unwrap(Map<ByteBuffer, TOptionalBinary> map) {
    Map<byte[], byte[]> result = Maps.newTreeMap(Bytes.BYTES_COMPARATOR);
    for (Map.Entry<ByteBuffer, TOptionalBinary> entry : map.entrySet()) {
      result.put(unwrap(entry.getKey()), unwrap(entry.getValue()).getValue());
    }
    return result;
  }

  /**
   * wrap a map of byte arrays into an optional map of byte buffers.
   */
  TOptionalBinaryMap wrapMap(OperationResult<Map<byte[], byte[]>> result) {
    TOptionalBinaryMap opt = new TOptionalBinaryMap();
    if (result.isEmpty()) {
      opt.setStatus(result.getStatus());
      opt.setMessage(result.getMessage());
    } else {
      opt.setTheMap(wrap(result.getValue()));
    }
    return opt;
  }

  /**
   * unwrap an optional map of byte buffers.
   */
  OperationResult<Map<byte[], byte[]>> unwrap(TOptionalBinaryMap opt) {
    if (opt.isSetTheMap()) {
      return new OperationResult<Map<byte[], byte[]>>(unwrap(opt.getTheMap()));
    } else {
      return new OperationResult<Map<byte[], byte[]>>(opt.getStatus(), opt.getMessage());
    }
  }

  /**
   * wrap a ClearFabric operation.
   */
  TClearFabric wrap(ClearFabric clearFabric) {
    TClearFabric tClearFabric = new TClearFabric(clearFabric.shouldClearData(), clearFabric.shouldClearMeta(),
                                                 clearFabric.shouldClearTables(), clearFabric.shouldClearQueues(),
                                                 clearFabric.shouldClearStreams(), clearFabric.getId());
    if (clearFabric.getMetricName() != null) {
      tClearFabric.setMetric(clearFabric.getMetricName());
    }
    return tClearFabric;
  }

  /**
   * unwrap a ClearFabric operation.
   */
  ClearFabric unwrap(TClearFabric tClearFabric) {
    ArrayList<ClearFabric.ToClear> toClear = Lists.newArrayList();
    if (tClearFabric.isClearData()) {
      toClear.add(ClearFabric.ToClear.DATA);
    }
    if (tClearFabric.isClearMeta()) {
      toClear.add(ClearFabric.ToClear.META);
    }
    if (tClearFabric.isClearTables()) {
      toClear.add(ClearFabric.ToClear.TABLES);
    }
    if (tClearFabric.isClearQueues()) {
      toClear.add(ClearFabric.ToClear.QUEUES);
    }
    if (tClearFabric.isClearStreams()) {
      toClear.add(ClearFabric.ToClear.STREAMS);
    }
    ClearFabric clearFabric = new ClearFabric(tClearFabric.getId(), toClear);
    if (tClearFabric.isSetMetric()) {
      clearFabric.setMetricName(tClearFabric.getMetric());
    }
    return clearFabric;
  }

  /**
   * wrap an OpenTable operation.
   */
  public TOpenTable wrap(OpenTable openTable) {
    TOpenTable tOpenTable = new TOpenTable(openTable.getTableName(), openTable.getId());
    if (openTable.getMetricName() != null) {
      tOpenTable.setMetric(openTable.getMetricName());
    }
    return tOpenTable;
  }

  /**
   * unwrap an OpenTable operation.
   */
  public OpenTable unwrap(TOpenTable tOpenTable) {
    OpenTable openTable = new OpenTable(tOpenTable.getId(), tOpenTable.getTable());
    if (tOpenTable.isSetMetric()) {
      openTable.setMetricName(tOpenTable.getMetric());
    }
    return openTable;
  }

  /**
   * wrap a Write operation.
   */
  TWrite wrap(Write write) {
    TWrite tWrite = new TWrite(wrap(write.getKey()), wrap(write.getColumns()), wrap(write.getValues()), write.getId());
    if (write.getTable() != null) {
      tWrite.setTable(write.getTable());
    }
    if (write.getMetricName() != null) {
      tWrite.setMetric(write.getMetricName());
    }
    return tWrite;
  }

  /**
   * unwrap a Write operation.
   */
  Write unwrap(TWrite tWrite) {
    Write write = new Write(tWrite.getId(), tWrite.isSetTable() ? tWrite.getTable() : null, tWrite.getKey(),
                            unwrap(tWrite.getColumns()), unwrap(tWrite.getValues()));
    if (tWrite.isSetMetric()) {
      write.setMetricName(tWrite.getMetric());
    }
    return write;
  }

  /**
   * wrap a Delete operation.
   */
  TDelete wrap(Delete delete) {
    TDelete tDelete = new TDelete(wrap(delete.getKey()), wrap(delete.getColumns()), delete.getId());
    if (delete.getTable() != null) {
      tDelete.setTable(delete.getTable());
    }
    if (delete.getMetricName() != null) {
      tDelete.setMetric(delete.getMetricName());
    }
    return tDelete;
  }

  /**
   * unwrap a Delete operation.
   */
  Delete unwrap(TDelete tDelete) {
    Delete delete = new Delete(tDelete.getId(), tDelete.isSetTable() ? tDelete.getTable() : null, tDelete.getKey(),
                               unwrap(tDelete.getColumns()));
    if (tDelete.isSetMetric()) {
      delete.setMetricName(tDelete.getMetric());
    }
    return delete;
  }

  /**
   * wrap an Increment operation.
   */
  TIncrement wrap(Increment increment) {
    TIncrement tIncrement = new TIncrement(wrap(increment.getKey()), wrap(increment.getColumns()),
                                           wrap(increment.getAmounts()), increment.getId());
    if (increment.getTable() != null) {
      tIncrement.setTable(increment.getTable());
    }
    if (increment.getMetricName() != null) {
      tIncrement.setMetric(increment.getMetricName());
    }
    return tIncrement;
  }

  /**
   * unwrap an Increment operation.
   */
  Increment unwrap(TIncrement tIncrement) {
    Increment increment = new Increment(tIncrement.getId(), tIncrement.isSetTable() ? tIncrement.getTable() : null,
                                        tIncrement.getKey(), unwrap(tIncrement.getColumns()),
                                        unwrapAmounts(tIncrement.getAmounts()));
    if (tIncrement.isSetMetric()) {
      increment.setMetricName(tIncrement.getMetric());
    }
    return increment;
  }

  /**
   * wrap a CompareAndSwap operation.
   */
  TCompareAndSwap wrap(CompareAndSwap compareAndSwap) {
    TCompareAndSwap tCompareAndSwap = new TCompareAndSwap(wrap(compareAndSwap.getKey()),
                                                          wrap(compareAndSwap.getColumn()),
                                                          wrap(compareAndSwap.getExpectedValue()),
                                                          wrap(compareAndSwap.getNewValue()), compareAndSwap.getId());
    if (compareAndSwap.getTable() != null) {
      tCompareAndSwap.setTable(compareAndSwap.getTable());
    }
    if (compareAndSwap.getMetricName() != null) {
      tCompareAndSwap.setMetric(compareAndSwap.getMetricName());
    }
    return tCompareAndSwap;
  }

  /**
   * unwrap a CompareAndSwap operation.
   */
  CompareAndSwap unwrap(TCompareAndSwap tCompareAndSwap) {
    CompareAndSwap compareAndSwap = new CompareAndSwap(tCompareAndSwap.getId(),
                                                       tCompareAndSwap.isSetTable() ? tCompareAndSwap.getTable() :
                                                         null, tCompareAndSwap.getKey(), tCompareAndSwap.getColumn(),
                                                       tCompareAndSwap.getExpectedValue(),
                                                       tCompareAndSwap.getNewValue());
    if (tCompareAndSwap.isSetMetric()) {
      compareAndSwap.setMetricName(tCompareAndSwap.getMetric());
    }
    return compareAndSwap;
  }

  /**
   * wrap a batch of write operations.
   */
  List<TWriteOperation> wrapBatch(List<WriteOperation> writes) throws TOperationException {
    List<TWriteOperation> tWrites = Lists.newArrayList();
    for (WriteOperation writeOp : writes) {
      if (Log.isTraceEnabled()) {
        Log.trace("  WriteOperation: " + writeOp.toString());
      }
      TWriteOperation tWriteOp = new TWriteOperation();
      if (writeOp instanceof Write) {
        tWriteOp.setWrite(wrap((Write) writeOp));
      } else if (writeOp instanceof Delete) {
        tWriteOp.setDelet(wrap((Delete) writeOp));
      } else if (writeOp instanceof Increment) {
        tWriteOp.setIncrement(wrap((Increment) writeOp));
      } else if (writeOp instanceof CompareAndSwap) {
        tWriteOp.setCompareAndSwap(wrap((CompareAndSwap) writeOp));
      } else if (writeOp instanceof QueueEnqueue) {
        tWriteOp.setQueueEnqueue(wrap((QueueEnqueue) writeOp));
      } else if (writeOp instanceof QueueAck) {
        tWriteOp.setQueueAck(wrap((QueueAck) writeOp));
      } else {
        Log.error("Internal Error: Received an unknown WriteOperation of class " + writeOp.getClass().getName() + ".");
        continue;
      }
      tWrites.add(tWriteOp);
    }
    return tWrites;
  }

  /**
   * unwrap a batch of write operations.
   */
  List<WriteOperation> unwrapBatch(List<TWriteOperation> batch) throws TOperationException {
    List<WriteOperation> writes = new ArrayList<WriteOperation>(batch.size());
    for (TWriteOperation tWriteOp : batch) {
      WriteOperation writeOp;
      if (tWriteOp.isSetWrite()) {
        writeOp = unwrap(tWriteOp.getWrite());
      } else if (tWriteOp.isSetDelet()) {
        writeOp = unwrap(tWriteOp.getDelet());
      } else if (tWriteOp.isSetIncrement()) {
        writeOp = unwrap(tWriteOp.getIncrement());
      } else if (tWriteOp.isSetCompareAndSwap()) {
        writeOp = unwrap(tWriteOp.getCompareAndSwap());
      } else if (tWriteOp.isSetQueueEnqueue()) {
        writeOp = unwrap(tWriteOp.getQueueEnqueue());
      } else if (tWriteOp.isSetQueueAck()) {
        writeOp = unwrap(tWriteOp.getQueueAck());
      } else {
        Log.error("Internal Error: Unkown TWriteOperation " + tWriteOp.toString() + " in batch. Skipping.");
        continue;
      }
      if (Log.isTraceEnabled()) {
        Log.trace("Operation in batch: " + writeOp);
      }
      writes.add(writeOp);
    }
    return writes;
  }

  /**
   * wrap a Read operation.
   */
  TRead wrap(Read read) {
    TRead tRead = new TRead(wrap(read.getKey()), wrap(read.getColumns()), read.getId());
    if (read.getTable() != null) {
      tRead.setTable(read.getTable());
    }
    if (read.getMetricName() != null) {
      tRead.setMetric(read.getMetricName());
    }
    return tRead;
  }

  /**
   * unwrap a Read operation.
   */
  Read unwrap(TRead tRead) {
    Read read = new Read(tRead.getId(), tRead.isSetTable() ? tRead.getTable() : null, tRead.getKey(),
                         unwrap(tRead.getColumns()));
    if (tRead.isSetMetric()) {
      read.setMetricName(tRead.getMetric());
    }
    return read;
  }

  /**
   * wrap a ReadAllKeys operation.
   */
  TReadAllKeys wrap(ReadAllKeys readAllKeys) {
    TReadAllKeys tReadAllKeys = new TReadAllKeys(readAllKeys.getOffset(), readAllKeys.getLimit(), readAllKeys.getId());
    if (readAllKeys.getTable() != null) {
      tReadAllKeys.setTable(readAllKeys.getTable());
    }
    if (readAllKeys.getMetricName() != null) {
      tReadAllKeys.setMetric(readAllKeys.getMetricName());
    }
    return tReadAllKeys;
  }

  /**
   * unwrap a ReadAllKeys operation.
   */
  ReadAllKeys unwrap(TReadAllKeys tReadAllKeys) {
    ReadAllKeys readAllKeys = new ReadAllKeys(tReadAllKeys.getId(), tReadAllKeys.isSetTable() ? tReadAllKeys.getTable
      () : null, tReadAllKeys.getOffset(), tReadAllKeys.getLimit());
    if (tReadAllKeys.isSetMetric()) {
      readAllKeys.setMetricName(tReadAllKeys.getMetric());
    }
    return readAllKeys;
  }

  /**
   * wrap a ReadColumnRange operation.
   */
  TReadColumnRange wrap(ReadColumnRange readColumnRange) {
    TReadColumnRange tReadColumnRange = new TReadColumnRange(wrap(readColumnRange.getKey()),
                                                             wrap(readColumnRange.getStartColumn()),
                                                             wrap(readColumnRange.getStopColumn()),
                                                             readColumnRange.getLimit(), readColumnRange.getId());
    if (readColumnRange.getTable() != null) {
      tReadColumnRange.setTable(readColumnRange.getTable());
    }
    if (readColumnRange.getMetricName() != null) {
      tReadColumnRange.setMetric(readColumnRange.getMetricName());
    }
    return tReadColumnRange;
  }

  /**
   * unwrap a ReadColumnRange operation.
   */
  ReadColumnRange unwrap(TReadColumnRange tReadColumnRange) {
    ReadColumnRange readColumnRange = new ReadColumnRange(tReadColumnRange.getId(),
                                                          tReadColumnRange.isSetTable() ? tReadColumnRange.getTable()
                                                            : null, tReadColumnRange.getKey(),
                                                          tReadColumnRange.getStartColumn(),
                                                          tReadColumnRange.getStopColumn(),
                                                          tReadColumnRange.getLimit());
    if (tReadColumnRange.isSetMetric()) {
      readColumnRange.setMetricName(tReadColumnRange.getMetric());
    }
    return readColumnRange;
  }

  /**
   * wrap a queue entry.
   */
  TQueueEntry wrap(QueueEntry entry) {
    TQueueEntry tQueueEntry = new TQueueEntry(wrap(entry.getData()));
    tQueueEntry.setHeader(entry.getHashKeys());
    return tQueueEntry;
  }

  /**
   * unwrap a queue entry.
   */
  QueueEntry unwrap(TQueueEntry entry) {
    return new QueueEntry(entry.getHeader(), entry.getData());
  }

  /**
   * wrap a batch of queue entries.
   */
  List<TQueueEntry> wrap(QueueEntry[] entries) {
    List<TQueueEntry> tQueueEntries = Lists.newArrayListWithCapacity(entries.length);
    for (QueueEntry entry : entries) {
      tQueueEntries.add(wrap(entry));
    }
    return tQueueEntries;
  }

  /**
   * unwrap a batch of queue entries.
   */
  QueueEntry[] unwrap(List<TQueueEntry> tEntries) {
    QueueEntry[] entries = new QueueEntry[tEntries.size()];
    int index = 0;
    for (TQueueEntry tEntry : tEntries) {
      entries[index++] = unwrap(tEntry);
    }
    return entries;
  }

  /**
   * wrap an Enqueue operation.
   */
  TQueueEnqueue wrap(QueueEnqueue enqueue) {
    TQueueEnqueue tQueueEnqueue = new TQueueEnqueue(wrap(enqueue.getKey()), wrap(enqueue.getEntries()),
                                                    enqueue.getId());
    if (enqueue.getProducer() != null) {
      tQueueEnqueue.setProducer(wrap(enqueue.getProducer()));
    }
    if (enqueue.getMetricName() != null) {
      tQueueEnqueue.setMetric(enqueue.getMetricName());
    }
    return tQueueEnqueue;
  }

  /**
   * unwrap an Enqueue operation.
   */
  QueueEnqueue unwrap(TQueueEnqueue tEnqueue) {
    QueueEnqueue enqueue = new QueueEnqueue(tEnqueue.getId(), unwrap(tEnqueue.getProducer()),
                                            tEnqueue.getQueueName(), unwrap(tEnqueue.getEntries()));
    if (tEnqueue.isSetMetric()) {
      enqueue.setMetricName(tEnqueue.getMetric());
    }
    return enqueue;
  }

  /**
   * wrap a DequeuePayload operation.
   */
  TQueueDequeue wrap(QueueDequeue dequeue) throws TOperationException {
    TQueueDequeue tQueueDequeue = new TQueueDequeue(wrap(dequeue.getKey()), wrap(dequeue.getConsumer()),
                                                    wrap(dequeue.getConfig()), dequeue.getId());
    if (dequeue.getMetricName() != null) {
      tQueueDequeue.setMetric(dequeue.getMetricName());
    }
    return tQueueDequeue;
  }

  /**
   * unwrap a DequeuePayload operation.
   */
  QueueDequeue unwrap(TQueueDequeue tDequeue) throws TOperationException {
    QueueDequeue dequeue = new QueueDequeue(tDequeue.getId(), tDequeue.getQueueName(),
                                            unwrap(tDequeue.getConsumer()), unwrap(tDequeue.getConfig()));
    if (tDequeue.isSetMetric()) {
      dequeue.setMetricName(tDequeue.getMetric());
    }
    return dequeue;
  }

  /**
   * wrap a QueueAck operation.
   */
  TQueueAck wrap(QueueAck ack) throws TOperationException {
    TQueueAck tAck = new TQueueAck(wrap(ack.getKey()), wrap(ack.getEntryPointers()), wrap(ack.getConsumer()),
                                   ack.getNumGroups(), ack.getId());
    if (ack.getMetricName() != null) {
      tAck.setMetric(ack.getMetricName());
    }
    return tAck;
  }

  /**
   * unwrap a QueueAck operation.
   */
  QueueAck unwrap(TQueueAck tQueueAck) throws TOperationException {
    QueueAck ack = new QueueAck(tQueueAck.getId(), tQueueAck.getQueueName(), unwrap(tQueueAck.getEntryPointers()),
                                unwrap(tQueueAck.getConsumer()), tQueueAck.getNumGroups());
    if (tQueueAck.isSetMetric()) {
      ack.setMetricName(tQueueAck.getMetric());
    }
    return ack;
  }

<<<<<<< HEAD
  /**
   * wrap a GetQueueInfo operation.
   */
  TGetQueueInfo wrap(GetQueueInfo getQueueInfo) {
    TGetQueueInfo tGetQueueInfo = new TGetQueueInfo(wrap(getQueueInfo.getQueueName()), getQueueInfo.getId());
=======
  /** wrap a GetQueueInfo operation */
  TGetQueueInfo wrap(GetQueueInfo getQueueInfo) {
    TGetQueueInfo tGetQueueInfo = new TGetQueueInfo(
        wrap(getQueueInfo.getQueueName()),
        getQueueInfo.getId());
>>>>>>> 39e418b5
    if (getQueueInfo.getMetricName() != null) {
      tGetQueueInfo.setMetric(getQueueInfo.getMetricName());
    }
    return tGetQueueInfo;
  }
<<<<<<< HEAD

  /**
   * unwrap a GetQueueInfo operation.
   */
  GetQueueInfo unwrap(TGetQueueInfo tGetQueueInfo) {
    GetQueueInfo getQueueInfo = new GetQueueInfo(tGetQueueInfo.getId(),
                                                                       tGetQueueInfo.getQueueName());
=======
  /** unwrap a GetQueueInfo operation */
  GetQueueInfo unwrap(TGetQueueInfo tGetQueueInfo) {
    GetQueueInfo getQueueInfo = new GetQueueInfo(
        tGetQueueInfo.getId(),
        tGetQueueInfo.getQueueName());
>>>>>>> 39e418b5
    if (tGetQueueInfo.isSetMetric()) {
      getQueueInfo.setMetricName(tGetQueueInfo.getMetric());
    }
    return getQueueInfo;
  }

<<<<<<< HEAD
  /**
   * wrap a GetGroupId operation.
   */
=======
  /** wrap a GetGroupId operation */
>>>>>>> 39e418b5
  TGetGroupId wrap(GetGroupID getGroupId) {
    TGetGroupId tGetGroupId = new TGetGroupId(wrap(getGroupId.getQueueName()));
    if (getGroupId.getMetricName() != null) {
      tGetGroupId.setMetric(getGroupId.getMetricName());
    }
    return tGetGroupId;
  }
<<<<<<< HEAD

  /**
   * unwrap a GetGroupId operation.
   */
=======
  /** unwrap a GetGroupId operation */
>>>>>>> 39e418b5
  GetGroupID unwrap(TGetGroupId tGetGroupId) {
    GetGroupID getGroupID = new GetGroupID(tGetGroupId.getQueueName());
    if (tGetGroupId.isSetMetric()) {
      getGroupID.setMetricName(tGetGroupId.getMetric());
    }
    return getGroupID;
  }

  /**
   * wrap a queue entry pointer.
   */
  TQueueEntryPointer wrap(QueueEntryPointer entryPointer) {
    if (entryPointer == null) {
      return null;
    }
    return new TQueueEntryPointer(wrap(entryPointer.getQueueName()), entryPointer.getEntryId(),
                                  entryPointer.getShardId(), entryPointer.getTries());
  }

  /**
   * unwrap a queue entry pointer.
   */
  QueueEntryPointer unwrap(TQueueEntryPointer tPointer) {
    if (tPointer == null) {
      return null;
    }
    return new QueueEntryPointer(tPointer.getQueueName(), tPointer.getEntryId(), tPointer.getShardId(),
                                 tPointer.getTries());
  }

  /**
   * wrap a batch of queue entry pointers.
   */
  List<TQueueEntryPointer> wrap(QueueEntryPointer[] entryPointers) {
    List<TQueueEntryPointer> tPointers = Lists.newArrayListWithCapacity(entryPointers.length);
    for (QueueEntryPointer pointer : entryPointers) {
      tPointers.add(wrap(pointer));
    }
    return tPointers;
  }

  /**
   * wrap a batch of queue entry pointers.
   */
  QueueEntryPointer[] unwrap(List<TQueueEntryPointer> tPointers) {
    QueueEntryPointer[] pointers = new QueueEntryPointer[tPointers.size()];
    int index = 0;
    for (TQueueEntryPointer tPointer : tPointers) {
      pointers[index++] = unwrap(tPointer);
    }
    return pointers;
  }

  TQueueStateType wrap(QueueConsumer.StateType stateType) throws TOperationException {
    switch (stateType) {
      case INITIALIZED:
        return TQueueStateType.INITIALIZED;
      case UNINITIALIZED:
        return TQueueStateType.UNINITIALIZED;
      case NOT_FOUND:
        return TQueueStateType.NOT_FOUND;
    }
    throw new TOperationException(StatusCode.INTERNAL_ERROR, String.format("Unknown stateType %s", stateType));
  }

  QueueConsumer.StateType unwrap(TQueueStateType tQueueStateType) throws TOperationException {
    switch (tQueueStateType) {
      case INITIALIZED:
        return QueueConsumer.StateType.INITIALIZED;
      case UNINITIALIZED:
        return QueueConsumer.StateType.UNINITIALIZED;
      case NOT_FOUND:
        return QueueConsumer.StateType.NOT_FOUND;
    }
    throw new TOperationException(StatusCode.INTERNAL_ERROR, String.format("Unknown stateType %s", tQueueStateType));
  }

  /**
   * wrap a queue consumer.
   */
  TQueueConsumer wrap(QueueConsumer consumer) throws TOperationException {
    TQueueConsumer tQueueConsumer=  new TQueueConsumer(
        consumer.getInstanceId(),
        consumer.getGroupId(),
        consumer.getGroupSize(),
        consumer.isStateful(),
        wrap(consumer.getStateType()));
    if (consumer.getGroupName() != null) {
      tQueueConsumer.setGroupName(consumer.getGroupName());
    }
    if (consumer.getQueueConfig() != null) {
      tQueueConsumer.setQueueConfig(wrap(consumer.getQueueConfig()));
    }
    if (consumer.getPartitioningKey() != null) {
      tQueueConsumer.setPartitioningKey(consumer.getPartitioningKey());
    }
    // No need to serialize queue state since it is now stored in Opex
    return tQueueConsumer;
  }

  /**
   * unwrap a queue consumer.
   */
  QueueConsumer unwrap(TQueueConsumer tQueueConsumer) throws TOperationException {
    QueueConsumer consumer = new QueueConsumer(
      tQueueConsumer.getInstanceId(),
      tQueueConsumer.getGroupId(),
      tQueueConsumer.getGroupSize(),
      tQueueConsumer.isSetGroupName() ? tQueueConsumer.getGroupName() : null,
      tQueueConsumer.isSetPartitioningKey() ? tQueueConsumer.getPartitioningKey() : null,
      tQueueConsumer.isSetQueueConfig() ? unwrap(tQueueConsumer.getQueueConfig()) : null);
    consumer.setStateType(unwrap(tQueueConsumer.getStateType()));
    // No need to serialize queue state since it is now stored in Opex
    return consumer;
  }

  /**
   * wrap a queue producer.
   */
  TQueueProducer wrap(QueueProducer producer) {
    TQueueProducer tQueueProducer = new TQueueProducer();
    if (producer != null && producer.getProducerName() != null) {
      tQueueProducer.setName(producer.getProducerName());
    }
    return tQueueProducer;
  }

  /**
   * unwrap a queue producer.
   */
  QueueProducer unwrap(TQueueProducer tQueueProducer) {
    if (tQueueProducer == null) {
      return null;
    }
    return new QueueProducer(tQueueProducer.getName());
  }

  /**
   * wrap a queue partitioner. This can be a little tricky: in
   * Thrift, this is an enum, whereas in data fabric, this is
   * an actual class (it could be custom implementation by the
   * caller). If we find a partitioner that is not predefined
   * by data fabric, we log an error and default to random.
   */
  TQueuePartitioner wrap(PartitionerType partitioner) {
    if (PartitionerType.HASH.equals(partitioner)) {
      return TQueuePartitioner.HASH;
    }
    if (PartitionerType.FIFO.equals(partitioner)) {
      return TQueuePartitioner.FIFO;
    }
    if (PartitionerType.ROUND_ROBIN.equals(partitioner)) {
      return TQueuePartitioner.ROBIN;
    }
    Log.error("Internal Error: Received an unknown QueuePartitioner with " +
                "class " + partitioner + ". Defaulting to RANDOM.");
    return TQueuePartitioner.FIFO;
  }

  /**
   * unwrap a queue partitioner. We can only do this for the known
   * instances of the Thrift enum. If we encounter something else,
   * we log an error and fall back to random.
   */
  PartitionerType unwrap(TQueuePartitioner tPartitioner) {
    if (TQueuePartitioner.HASH.equals(tPartitioner)) {
      return PartitionerType.HASH;
    }
    if (TQueuePartitioner.FIFO.equals(tPartitioner)) {
      return PartitionerType.FIFO;
    }
    if (TQueuePartitioner.ROBIN.equals(tPartitioner)) {
      return PartitionerType.ROUND_ROBIN;
    }
    Log.error("Internal Error: Received unknown QueuePartitioner " +
                tPartitioner + ". Defaulting to " + PartitionerType.FIFO + ".");
    return PartitionerType.FIFO;
  }

  /**
   * wrap a queue config.
   */
  TQueueConfig wrap(QueueConfig config) {
    return new TQueueConfig(wrap(config.getPartitionerType()), config.isSingleEntry(), config.getBatchSize(),
                            config.returnsBatch());
  }

  /**
   * unwrap a queue config.
   */
  QueueConfig unwrap(TQueueConfig config) {
    if (config.getBatchSize() < 0) {
      return new QueueConfig(unwrap(config.getPartitioner()), config.isSingleEntry());
    } else {
      return new QueueConfig(unwrap(config.getPartitioner()), config.isSingleEntry(), config.getBatchSize(),
                             config.isReturnBatch());
    }
  }

  /**
   * wrap a queue meta.
   * The first field of TQueueMeta indicates whether this represents null
   */
  TQueueInfo wrap(OperationResult<QueueInfo> info) {
    if (info.isEmpty()) {
      return new TQueueInfo(true);
    } else {
      return new TQueueInfo(false).
        setJson(info.getValue().getJSONString());
    }
  }

  /**
   * wrap a queue meta.
   */
  OperationResult<QueueInfo> unwrap(TQueueInfo tQueueInfo) {
    if (tQueueInfo.isEmpty()) {
      return new OperationResult<QueueInfo>(StatusCode.QUEUE_NOT_FOUND);
    } else {
      return new OperationResult<QueueInfo>(new QueueInfo(tQueueInfo.getJson()));
    }
  }

  /**
   * wrap a dequeue result.
   * If the status is unknown, return failure status and appropriate message.
   */
  TDequeueResult wrap(DequeueResult result, QueueConsumer consumer) throws TOperationException {
    TDequeueStatus status;
    if (DequeueResult.DequeueStatus.EMPTY.equals(result.getStatus())) {
      status = TDequeueStatus.EMPTY;
    } else if (DequeueResult.DequeueStatus.SUCCESS.equals(result.getStatus())) {
      status = TDequeueStatus.SUCCESS;
    } else {
      String message = "Internal Error: Received an unknown dequeue status of " + result.getStatus() + ".";
      Log.error(message);
      throw new TOperationException(StatusCode.INTERNAL_ERROR, message);
    }
    TDequeueResult tQueueResult = new TDequeueResult(status);
    if (result.getEntryPointers() != null) {
      tQueueResult.setPointers(wrap(result.getEntryPointers()));
    }
    if (result.getEntries() != null) {
      tQueueResult.setEntries(wrap(result.getEntries()));
    }
    if (consumer != null) {
      tQueueResult.setConsumer(wrap(consumer));
    }
    return tQueueResult;
  }

  /**
   * unwrap a dequeue result.
   * If the status is unknown, return failure status and appropriate message.
   */
  DequeueResult unwrap(TDequeueResult tDequeueResult, QueueConsumer consumer)
    throws OperationException, TOperationException {
    if (tDequeueResult.getConsumer() != null) {
      QueueConsumer retConsumer = unwrap(tDequeueResult.getConsumer());
      // No need to unwrap queue state, since it is now stored in Opex
      if(retConsumer != null) {
        consumer.setStateType(retConsumer.getStateType());
      }
    }
    if (tDequeueResult.getStatus().equals(TDequeueStatus.SUCCESS)) {
      return new DequeueResult(DequeueResult.DequeueStatus.SUCCESS, unwrap(tDequeueResult.getPointers()),
                               unwrap(tDequeueResult.getEntries()));
    } else {
      DequeueResult.DequeueStatus status;
      TDequeueStatus tStatus = tDequeueResult.getStatus();
      if (TDequeueStatus.EMPTY.equals(tStatus)) {
        status = DequeueResult.DequeueStatus.EMPTY;
      } else {
        String message = "Internal Error: Received an unknown dequeue status of " + tStatus;
        Log.error(message);
        throw new OperationException(StatusCode.INTERNAL_ERROR, message);
      }
      return new DequeueResult(status);
    }
  }

  TQueueConfigure wrap(QueueConfigure configure) throws TOperationException {
<<<<<<< HEAD
    if (configure == null) {
=======
    if(configure == null) {
>>>>>>> 39e418b5
      return null;
    }
    TQueueConfigure tQueueConfigure =
      new TQueueConfigure(wrap(configure.getQueueName()), wrap(configure.getNewConsumer()));
    if (configure.getMetricName() != null) {
      tQueueConfigure.setMetric(configure.getMetricName());
    }
    return tQueueConfigure;
  }

  QueueConfigure unwrap(TQueueConfigure tQueueConfigure) throws TOperationException {
<<<<<<< HEAD
    if (tQueueConfigure == null) {
      return null;
    }
    QueueConfigure queueConfigure = new QueueConfigure(
      tQueueConfigure.getQueueName(), unwrap(tQueueConfigure.getNewConsumer()));
    if (queueConfigure.getMetricName() != null) {
      tQueueConfigure.setMetric(queueConfigure.getMetricName());
=======
    if(tQueueConfigure == null) {
      return null;
    }
    QueueConfigure queueConfigure =
      new QueueConfigure(tQueueConfigure.getQueueName(),
                                    unwrap(tQueueConfigure.getNewConsumer()));
    if (tQueueConfigure.getMetric() != null) {
      queueConfigure.setMetricName(tQueueConfigure.getMetric());
>>>>>>> 39e418b5
    }
    return queueConfigure;
  }
  
  TQueueConfigureGroups wrap(QueueConfigureGroups configure) throws TOperationException {
    if(configure == null) {
      return null;
    }
    TQueueConfigureGroups tQueueConfigureGroups = new TQueueConfigureGroups(wrap(configure.getQueueName()), 
                                                                            configure.getGroupIds());
    if(configure.getMetricName() != null) {
      tQueueConfigureGroups.setMetric(configure.getMetricName());
    }
    return tQueueConfigureGroups;
  }

  QueueConfigureGroups unwrap(TQueueConfigureGroups tQueueConfigureGroups) throws TOperationException {
    if(tQueueConfigureGroups == null) {
      return null;
    }
    QueueConfigureGroups configure = new QueueConfigureGroups(tQueueConfigureGroups.getQueueName(),
                                                              tQueueConfigureGroups.getGroupIds());
    if(tQueueConfigureGroups.getMetric() != null) {
      configure.setMetricName(tQueueConfigureGroups.getMetric());
    }
    return configure;
  }

  TQueueDropInflight wrap(QueueDropInflight op) throws TOperationException {
    if(op == null) {
      return null;
    }
    TQueueDropInflight tOp =
      new TQueueDropInflight(wrap(op.getQueueName()),
                          wrap(op.getConsumer()));
    if (op.getMetricName() != null) {
      tOp.setMetric(op.getMetricName());
    }
    return tOp;
  }

  QueueDropInflight unwrap(TQueueDropInflight tOp) throws TOperationException {
    if(tOp == null) {
      return null;
    }
    QueueDropInflight op =
      new QueueDropInflight(tOp.getQueueName(),
                         unwrap(tOp.getConsumer()));
    if (tOp.getMetric() != null) {
      op.setMetricName(tOp.getMetric());
    }
    return op;
  }

  /**
   * wrap a read pointer. Only memory read pionters are supported.
   */
  TReadPointer wrap(ReadPointer readPointer) throws TOperationException {
    if (!(readPointer instanceof MemoryReadPointer)) {
      String message = String.format("Unsupported readPointer implementation %s, only MemortReadPointer is supported",
                                     readPointer.getClass().getName());
      Log.error(message);
      throw new TOperationException(StatusCode.INTERNAL_ERROR, message);

    }
<<<<<<< HEAD
    MemoryReadPointer rp = (MemoryReadPointer) readPointer;
=======
    MemoryReadPointer rp = (MemoryReadPointer)readPointer;
>>>>>>> 39e418b5
    return new TReadPointer(rp.getWriteVersion(), rp.getReadPointer(), rp.getReadExcludes());
  }

  /**
   * unwrap a read pointer.
   */
  ReadPointer unwrap(TReadPointer trp) {
    return new MemoryReadPointer(trp.getWritePoint(), trp.getReadPoint(), trp.getExcludes());
  }

  /**
   * wrap a transaction.
   */
  TTransaction wrap(Transaction tx) throws TOperationException {
    if (tx == null) {
      return new TTransaction(true);
    }
    TTransaction ttx = new TTransaction(false);
    ttx.setReadPointer(wrap(tx.getReadPointer()));
    ttx.setTxid(tx.getWriteVersion());
    return ttx;
  }

  /**
   * unwrap a transaction.
   */
  Transaction unwrap(TTransaction ttx) {
    return ttx.isIsNull() ? null : new Transaction(ttx.getTxid(), unwrap(ttx.getReadPointer()));
  }

  /**
   * wrap an operation exception.
   */
  TOperationException wrap(OperationException e) {
    return new TOperationException(e.getStatus(), e.getMessage());
  }

  /**
   * unwrap an operation exception.
   */
  OperationException unwrap(TOperationException te) {
    return new OperationException(te.getStatus(), te.getMessage());
  }
}<|MERGE_RESOLUTION|>--- conflicted
+++ resolved
@@ -65,11 +65,8 @@
 import com.continuuity.data.operation.ttqueue.admin.GetGroupID;
 import com.continuuity.data.operation.ttqueue.admin.GetQueueInfo;
 import com.continuuity.data.operation.ttqueue.admin.QueueConfigure;
-<<<<<<< HEAD
-=======
 import com.continuuity.data.operation.ttqueue.admin.QueueConfigureGroups;
 import com.continuuity.data.operation.ttqueue.admin.QueueDropInflight;
->>>>>>> 39e418b5
 import com.continuuity.data.operation.ttqueue.admin.QueueInfo;
 import com.google.common.collect.Lists;
 import com.google.common.collect.Maps;
@@ -83,12 +80,9 @@
 import java.util.List;
 import java.util.Map;
 
-<<<<<<< HEAD
 /**
  * Utility methods to convert to thrift and back.
  */
-=======
->>>>>>> 39e418b5
 public class ConverterUtils {
 
   private static final Logger Log = LoggerFactory.getLogger(ConverterUtils.class);
@@ -758,25 +752,16 @@
     return ack;
   }
 
-<<<<<<< HEAD
   /**
    * wrap a GetQueueInfo operation.
    */
   TGetQueueInfo wrap(GetQueueInfo getQueueInfo) {
     TGetQueueInfo tGetQueueInfo = new TGetQueueInfo(wrap(getQueueInfo.getQueueName()), getQueueInfo.getId());
-=======
-  /** wrap a GetQueueInfo operation */
-  TGetQueueInfo wrap(GetQueueInfo getQueueInfo) {
-    TGetQueueInfo tGetQueueInfo = new TGetQueueInfo(
-        wrap(getQueueInfo.getQueueName()),
-        getQueueInfo.getId());
->>>>>>> 39e418b5
     if (getQueueInfo.getMetricName() != null) {
       tGetQueueInfo.setMetric(getQueueInfo.getMetricName());
     }
     return tGetQueueInfo;
   }
-<<<<<<< HEAD
 
   /**
    * unwrap a GetQueueInfo operation.
@@ -784,26 +769,15 @@
   GetQueueInfo unwrap(TGetQueueInfo tGetQueueInfo) {
     GetQueueInfo getQueueInfo = new GetQueueInfo(tGetQueueInfo.getId(),
                                                                        tGetQueueInfo.getQueueName());
-=======
-  /** unwrap a GetQueueInfo operation */
-  GetQueueInfo unwrap(TGetQueueInfo tGetQueueInfo) {
-    GetQueueInfo getQueueInfo = new GetQueueInfo(
-        tGetQueueInfo.getId(),
-        tGetQueueInfo.getQueueName());
->>>>>>> 39e418b5
     if (tGetQueueInfo.isSetMetric()) {
       getQueueInfo.setMetricName(tGetQueueInfo.getMetric());
     }
     return getQueueInfo;
   }
 
-<<<<<<< HEAD
   /**
    * wrap a GetGroupId operation.
    */
-=======
-  /** wrap a GetGroupId operation */
->>>>>>> 39e418b5
   TGetGroupId wrap(GetGroupID getGroupId) {
     TGetGroupId tGetGroupId = new TGetGroupId(wrap(getGroupId.getQueueName()));
     if (getGroupId.getMetricName() != null) {
@@ -811,14 +785,10 @@
     }
     return tGetGroupId;
   }
-<<<<<<< HEAD
 
   /**
    * unwrap a GetGroupId operation.
    */
-=======
-  /** unwrap a GetGroupId operation */
->>>>>>> 39e418b5
   GetGroupID unwrap(TGetGroupId tGetGroupId) {
     GetGroupID getGroupID = new GetGroupID(tGetGroupId.getQueueName());
     if (tGetGroupId.isSetMetric()) {
@@ -1101,11 +1071,7 @@
   }
 
   TQueueConfigure wrap(QueueConfigure configure) throws TOperationException {
-<<<<<<< HEAD
     if (configure == null) {
-=======
-    if(configure == null) {
->>>>>>> 39e418b5
       return null;
     }
     TQueueConfigure tQueueConfigure =
@@ -1117,16 +1083,7 @@
   }
 
   QueueConfigure unwrap(TQueueConfigure tQueueConfigure) throws TOperationException {
-<<<<<<< HEAD
     if (tQueueConfigure == null) {
-      return null;
-    }
-    QueueConfigure queueConfigure = new QueueConfigure(
-      tQueueConfigure.getQueueName(), unwrap(tQueueConfigure.getNewConsumer()));
-    if (queueConfigure.getMetricName() != null) {
-      tQueueConfigure.setMetric(queueConfigure.getMetricName());
-=======
-    if(tQueueConfigure == null) {
       return null;
     }
     QueueConfigure queueConfigure =
@@ -1134,7 +1091,6 @@
                                     unwrap(tQueueConfigure.getNewConsumer()));
     if (tQueueConfigure.getMetric() != null) {
       queueConfigure.setMetricName(tQueueConfigure.getMetric());
->>>>>>> 39e418b5
     }
     return queueConfigure;
   }
@@ -1200,11 +1156,7 @@
       throw new TOperationException(StatusCode.INTERNAL_ERROR, message);
 
     }
-<<<<<<< HEAD
     MemoryReadPointer rp = (MemoryReadPointer) readPointer;
-=======
-    MemoryReadPointer rp = (MemoryReadPointer)readPointer;
->>>>>>> 39e418b5
     return new TReadPointer(rp.getWriteVersion(), rp.getReadPointer(), rp.getReadExcludes());
   }
 
