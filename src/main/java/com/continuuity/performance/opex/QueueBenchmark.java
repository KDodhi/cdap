--- conflicted
+++ resolved
@@ -191,11 +191,7 @@
     super.initialize();
     try {
       opex.execute(opContext,
-<<<<<<< HEAD
                    new QueueConfigure(queueBytes, new StatefulQueueConsumer(0, 0, numConsumers, qconfig)));
-=======
-                   new QueueAdmin.QueueConfigure(queueBytes, new StatefulQueueConsumer(0, 0, numConsumers, qconfig)));
->>>>>>> dea8cbd4
     } catch (OperationException e) {
       throw new BenchmarkException("Exception while configuring queue", e);
     }
