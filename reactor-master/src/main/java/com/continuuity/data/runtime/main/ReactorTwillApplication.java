--- conflicted
+++ resolved
@@ -36,14 +36,6 @@
     final long noContainerTimeout = cConf.getLong(Constants.CFG_TWILL_NO_CONTAINER_TIMEOUT, Long.MAX_VALUE);
 
     return
-<<<<<<< HEAD
-      addLogSaverService(
-       addStreamService(
-         addTransactionService(
-           addMetricsProcessor(
-             addMetricsService(
-              TwillSpecification.Builder.with().setName(NAME).withRunnable())))))
-=======
       addDataSetService(
       addLogSaverService(
        addStreamService(
@@ -51,7 +43,6 @@
            addMetricsProcessor (
              addMetricsService(
               TwillSpecification.Builder.with().setName(NAME).withRunnable()))))))
->>>>>>> 7542788f
         .anyOrder()
         .withEventHandler(new AbortOnTimeoutEventHandler(noContainerTimeout))
         .build();
