/*
 * Copyright 2012-2013 Continuuity,Inc. All Rights Reserved.
 */
package com.continuuity.metrics.query;

import com.continuuity.common.conf.CConfiguration;
import com.continuuity.common.conf.Constants;
import com.continuuity.common.guice.ConfigModule;
import com.continuuity.common.guice.DiscoveryRuntimeModule;
import com.continuuity.common.guice.LocationRuntimeModule;
import com.continuuity.common.metrics.MetricsCollectionService;
import com.continuuity.data.engine.leveldb.LevelDBOVCTableHandle;
<<<<<<< HEAD
import com.continuuity.data.operation.executor.omid.TransactionOracle;
import com.continuuity.data.runtime.DataFabricLevelDBModule;
=======
>>>>>>> edfbc441
import com.continuuity.data.table.OVCTableHandle;
import com.continuuity.metrics.MetricsConstants;
import com.continuuity.metrics.guice.MetricsClientRuntimeModule;
import com.continuuity.metrics.guice.MetricsQueryRuntimeModule;
import com.continuuity.weave.discovery.Discoverable;
import com.continuuity.weave.discovery.DiscoveryServiceClient;
import com.google.common.collect.Lists;
import com.google.common.io.Files;
import com.google.inject.AbstractModule;
import com.google.inject.Guice;
import com.google.inject.Injector;
import com.google.inject.name.Names;
import org.junit.AfterClass;
import org.junit.BeforeClass;

import java.io.File;
import java.net.InetSocketAddress;
import java.util.Collections;
import java.util.Deque;
import java.util.Iterator;
import java.util.concurrent.TimeUnit;

/**
 *
 */
public class BaseMetricsQueryTest {

  private static File dataDir;
  private static Injector injector;
  protected static MetricsCollectionService collectionService;
  protected static MetricsQueryService queryService;

  protected InetSocketAddress getMetricsQueryEndpoint() throws InterruptedException {
    Iterable<Discoverable> endpoints = injector.getInstance(DiscoveryServiceClient.class)
                                               .discover(Constants.Service.METRICS);
    Iterator<Discoverable> itor = endpoints.iterator();
    while (!itor.hasNext()) {
      TimeUnit.SECONDS.sleep(1);
      itor = endpoints.iterator();
    }
    return itor.next().getSocketAddress();
  }

  @BeforeClass
  public static void init() {
    dataDir = Files.createTempDir();
    System.out.println(dataDir);

    CConfiguration cConf = CConfiguration.create();
    cConf.set(MetricsConstants.ConfigKeys.SERVER_PORT, "0");

    injector = Guice.createInjector(
      new ConfigModule(cConf),
      new DataFabricLevelDBModule(),
      new LocationRuntimeModule().getSingleNodeModules(),
      new DiscoveryRuntimeModule().getSingleNodeModules(),
<<<<<<< HEAD
=======
      new AbstractModule() {
        @Override
        protected void configure() {
          bindConstant()
            .annotatedWith(Names.named("LevelDBOVCTableHandleBasePath"))
            .to(dataDir.getAbsolutePath());
          bindConstant()
            .annotatedWith(Names.named("LevelDBOVCTableHandleBlockSize"))
            .to(Constants.DEFAULT_DATA_LEVELDB_BLOCKSIZE);
          bindConstant()
            .annotatedWith(Names.named("LevelDBOVCTableHandleCacheSize"))
            .to(Constants.DEFAULT_DATA_LEVELDB_CACHESIZE);

          bind(OVCTableHandle.class).toInstance(LevelDBOVCTableHandle.getInstance());
        }
      },
>>>>>>> edfbc441
      new MetricsClientRuntimeModule().getSingleNodeModules(),
      new MetricsQueryRuntimeModule().getSingleNodeModules()
    );

    collectionService = injector.getInstance(MetricsCollectionService.class);
    collectionService.startAndWait();

    queryService = injector.getInstance(MetricsQueryService.class);
    queryService.startAndWait();
  }

  @AfterClass
  public static void finish() {
    queryService.stopAndWait();
    collectionService.stopAndWait();

    Deque<File> files = Lists.newLinkedList();
    files.add(dataDir);

    File file = files.peekLast();
    while (file != null) {
      File[] children = file.listFiles();
      if (children == null || children.length == 0) {
        files.pollLast().delete();
      } else {
        Collections.addAll(files, children);
      }
      file = files.peekLast();
    }
  }
}<|MERGE_RESOLUTION|>--- conflicted
+++ resolved
@@ -9,13 +9,7 @@
 import com.continuuity.common.guice.DiscoveryRuntimeModule;
 import com.continuuity.common.guice.LocationRuntimeModule;
 import com.continuuity.common.metrics.MetricsCollectionService;
-import com.continuuity.data.engine.leveldb.LevelDBOVCTableHandle;
-<<<<<<< HEAD
-import com.continuuity.data.operation.executor.omid.TransactionOracle;
 import com.continuuity.data.runtime.DataFabricLevelDBModule;
-=======
->>>>>>> edfbc441
-import com.continuuity.data.table.OVCTableHandle;
 import com.continuuity.metrics.MetricsConstants;
 import com.continuuity.metrics.guice.MetricsClientRuntimeModule;
 import com.continuuity.metrics.guice.MetricsQueryRuntimeModule;
@@ -23,10 +17,8 @@
 import com.continuuity.weave.discovery.DiscoveryServiceClient;
 import com.google.common.collect.Lists;
 import com.google.common.io.Files;
-import com.google.inject.AbstractModule;
 import com.google.inject.Guice;
 import com.google.inject.Injector;
-import com.google.inject.name.Names;
 import org.junit.AfterClass;
 import org.junit.BeforeClass;
 
@@ -71,25 +63,6 @@
       new DataFabricLevelDBModule(),
       new LocationRuntimeModule().getSingleNodeModules(),
       new DiscoveryRuntimeModule().getSingleNodeModules(),
-<<<<<<< HEAD
-=======
-      new AbstractModule() {
-        @Override
-        protected void configure() {
-          bindConstant()
-            .annotatedWith(Names.named("LevelDBOVCTableHandleBasePath"))
-            .to(dataDir.getAbsolutePath());
-          bindConstant()
-            .annotatedWith(Names.named("LevelDBOVCTableHandleBlockSize"))
-            .to(Constants.DEFAULT_DATA_LEVELDB_BLOCKSIZE);
-          bindConstant()
-            .annotatedWith(Names.named("LevelDBOVCTableHandleCacheSize"))
-            .to(Constants.DEFAULT_DATA_LEVELDB_CACHESIZE);
-
-          bind(OVCTableHandle.class).toInstance(LevelDBOVCTableHandle.getInstance());
-        }
-      },
->>>>>>> edfbc441
       new MetricsClientRuntimeModule().getSingleNodeModules(),
       new MetricsQueryRuntimeModule().getSingleNodeModules()
     );
