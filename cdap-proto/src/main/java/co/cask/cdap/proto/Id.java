--- conflicted
+++ resolved
@@ -23,6 +23,8 @@
 import com.google.common.base.Splitter;
 import com.google.common.collect.Iterables;
 
+import javax.ws.rs.HEAD;
+
 /**
  * Contains collection of classes representing different types of Ids.
  */
@@ -362,12 +364,9 @@
     private final String namespace;
     private final String streamName;
     private transient int hashCode;
-<<<<<<< HEAD
 
     private transient String id;
     private transient byte[] idBytes;
-=======
->>>>>>> 3176a2ff
 
     private Stream(final String namespace, final String streamName) {
       Preconditions.checkNotNull(namespace, "Namespace cannot be null.");
@@ -398,13 +397,6 @@
 
     public static Stream from(String namespaceId, String streamName) {
       return new Stream(namespaceId, streamName);
-<<<<<<< HEAD
-=======
-    }
-
-    public String toId() {
-      return String.format("%s.%s", namespace, streamName);
->>>>>>> 3176a2ff
     }
 
     public static Stream fromId(String id) {
@@ -435,11 +427,7 @@
       if (hashCode == 0) {
         hashCode = 31 * namespace.hashCode() + streamName.hashCode();
       }
-<<<<<<< HEAD
-      return hashCode ;
-=======
       return hashCode;
->>>>>>> 3176a2ff
     }
 
     @Override
