--- conflicted
+++ resolved
@@ -142,16 +142,10 @@
 
   }
 
-<<<<<<< HEAD
+  // Usages of this method must perform a mapping of the TableId's namespace. See CDAP-7344.
   private TableId getTableId(StreamId streamId, String namespace) {
     return TableId.from(streamId.getNamespace(),
                         String.format("%s.%s.%s", tablePrefix, streamId.getEntityName(), namespace));
-=======
-  // Usages of this method must perform a mapping of the TableId's namespace. See CDAP-7344.
-  private TableId getTableId(Id.Stream streamId, String namespace) {
-    return TableId.from(streamId.getNamespace().getId(),
-                        String.format("%s.%s.%s", tablePrefix, streamId.getId(), namespace));
->>>>>>> e3c64e48
   }
 
   private MultiLiveStreamFileReader createReader(final StreamConfig streamConfig,
