--- conflicted
+++ resolved
@@ -63,11 +63,8 @@
     this.discoveryService = discoveryService;
     this.streamCoordinator = streamCoordinator;
     this.janitorService = janitorService;
-<<<<<<< HEAD
     this.sizeManager = sizeManager;
-=======
     this.streamCoordinatorClient = streamCoordinatorClient;
->>>>>>> 41fa5a52
 
     int workerThreads = cConf.getInt(Constants.Stream.WORKER_THREADS, 10);
     this.httpService = new CommonNettyHttpServiceBuilder(cConf)
