--- conflicted
+++ resolved
@@ -30,18 +30,15 @@
 import co.cask.cdap.data.stream.StreamLeaderListener;
 import co.cask.cdap.data.stream.service.heartbeat.HeartbeatPublisher;
 import co.cask.cdap.data.stream.service.heartbeat.StreamWriterHeartbeat;
-<<<<<<< HEAD
 import co.cask.cdap.data.stream.service.heartbeat.StreamsHeartbeatsAggregator;
-import co.cask.cdap.data2.transaction.stream.StreamAdmin;
 import co.cask.cdap.notifications.feeds.NotificationFeedManager;
-=======
->>>>>>> ac4c6bd6
 import com.google.common.base.Function;
 import com.google.common.base.Supplier;
 import com.google.common.base.Throwables;
 import com.google.common.collect.ImmutableMap;
 import com.google.common.collect.ImmutableSet;
 import com.google.common.collect.Iterables;
+import com.google.common.collect.Maps;
 import com.google.common.collect.Sets;
 import com.google.common.util.concurrent.Uninterruptibles;
 import com.google.inject.Inject;
@@ -57,6 +54,7 @@
 import org.slf4j.LoggerFactory;
 
 import java.util.Collection;
+import java.util.Map;
 import java.util.Set;
 import java.util.concurrent.Executors;
 import java.util.concurrent.ScheduledExecutorService;
@@ -78,17 +76,12 @@
   private final HeartbeatPublisher heartbeatPublisher;
   private final StreamMetaStore streamMetaStore;
   private final ResourceCoordinatorClient resourceCoordinatorClient;
-<<<<<<< HEAD
   private final StreamsHeartbeatsAggregator streamsHeartbeatsAggregator;
-  private final int writerID;
+  private final int instanceId;
 
   private final Set<StreamLeaderListener> leaderListeners;
   private final Map<String, Long> streamsBaseSizes;
   private final Cancellable leaderListenerCancellable;
-=======
-  private final Set<StreamLeaderListener> leaderListeners;
-  private final int instanceId;
->>>>>>> ac4c6bd6
 
   private Supplier<Discoverable> discoverableSupplier;
 
@@ -107,29 +100,21 @@
                                   StreamMetaStore streamMetaStore,
                                   Supplier<Discoverable> discoverableSupplier,
                                   StreamWriterSizeCollector streamWriterSizeCollector,
-<<<<<<< HEAD
-                                  StreamWriterSizeFetcher streamWriterSizeFetcher,
                                   HeartbeatPublisher heartbeatPublisher,
                                   NotificationFeedManager notificationFeedManager,
                                   StreamsHeartbeatsAggregator streamsHeartbeatsAggregator) {
     super(streamCoordinatorClient, janitorService, notificationFeedManager);
-=======
-                                  HeartbeatPublisher heartbeatPublisher) {
-    super(streamCoordinatorClient, janitorService);
->>>>>>> ac4c6bd6
     this.zkClient = zkClient;
     this.discoveryServiceClient = discoveryServiceClient;
     this.streamMetaStore = streamMetaStore;
     this.discoverableSupplier = discoverableSupplier;
     this.streamWriterSizeCollector = streamWriterSizeCollector;
     this.heartbeatPublisher = heartbeatPublisher;
-<<<<<<< HEAD
     this.streamsHeartbeatsAggregator = streamsHeartbeatsAggregator;
-    this.writerID = cConf.getInt(Constants.Stream.CONTAINER_INSTANCE_ID);
     this.resourceCoordinatorClient = new ResourceCoordinatorClient(zkClient);
     this.leaderListeners = Sets.newHashSet();
     this.streamsBaseSizes = Maps.newHashMap();
-    this.isInit = true;
+    this.instanceId = cConf.getInt(Constants.Stream.CONTAINER_INSTANCE_ID);
 
     this.leaderListenerCancellable = addLeaderListener(new StreamLeaderListener() {
       @Override
@@ -137,11 +122,6 @@
         DistributedStreamService.this.streamsHeartbeatsAggregator.aggregate(streamNames);
       }
     });
-=======
-    this.instanceId = cConf.getInt(Constants.Stream.CONTAINER_INSTANCE_ID);
-    this.resourceCoordinatorClient = new ResourceCoordinatorClient(zkClient);
-    this.leaderListeners = Sets.newHashSet();
->>>>>>> ac4c6bd6
   }
 
   @Override
