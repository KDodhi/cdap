--- conflicted
+++ resolved
@@ -1,34 +1,30 @@
-<?xml version="1.0" encoding="UTF-8"?>
-<!--
-  Copyright © 2014 Cask Data, Inc.
-
-  Licensed under the Apache License, Version 2.0 (the "License"); you may not
-  use this file except in compliance with the License. You may obtain a copy of
-  the License at
-
-  http://www.apache.org/licenses/LICENSE-2.0
-
-  Unless required by applicable law or agreed to in writing, software
-  distributed under the License is distributed on an "AS IS" BASIS, WITHOUT
-  WARRANTIES OR CONDITIONS OF ANY KIND, either express or implied. See the
-  License for the specific language governing permissions and limitations under
-  the License.
-  -->
-<project xmlns="http://maven.apache.org/POM/4.0.0" xmlns:xsi="http://www.w3.org/2001/XMLSchema-instance"
-  xsi:schemaLocation="http://maven.apache.org/POM/4.0.0 http://maven.apache.org/xsd/maven-4.0.0.xsd">
-  <modelVersion>4.0.0</modelVersion>
-
-  <parent>
-    <groupId>co.cask.cdap</groupId>
-    <artifactId>cdap-archetypes</artifactId>
-<<<<<<< HEAD
-    <version>3.3.1</version>
-=======
-    <version>3.4.0-SNAPSHOT</version>
->>>>>>> 63e6af9a
-  </parent>
-
-  <artifactId>cdap-spark-scala-archetype</artifactId>
-  <packaging>jar</packaging>
-  <name>CDAP Spark Scala Archetype</name>
-</project>
+<?xml version="1.0" encoding="UTF-8"?>
+<!--
+  Copyright © 2014 Cask Data, Inc.
+
+  Licensed under the Apache License, Version 2.0 (the "License"); you may not
+  use this file except in compliance with the License. You may obtain a copy of
+  the License at
+
+  http://www.apache.org/licenses/LICENSE-2.0
+
+  Unless required by applicable law or agreed to in writing, software
+  distributed under the License is distributed on an "AS IS" BASIS, WITHOUT
+  WARRANTIES OR CONDITIONS OF ANY KIND, either express or implied. See the
+  License for the specific language governing permissions and limitations under
+  the License.
+  -->
+<project xmlns="http://maven.apache.org/POM/4.0.0" xmlns:xsi="http://www.w3.org/2001/XMLSchema-instance"
+  xsi:schemaLocation="http://maven.apache.org/POM/4.0.0 http://maven.apache.org/xsd/maven-4.0.0.xsd">
+  <modelVersion>4.0.0</modelVersion>
+
+  <parent>
+    <groupId>co.cask.cdap</groupId>
+    <artifactId>cdap-archetypes</artifactId>
+    <version>3.4.0-SNAPSHOT</version>
+  </parent>
+
+  <artifactId>cdap-spark-scala-archetype</artifactId>
+  <packaging>jar</packaging>
+  <name>CDAP Spark Scala Archetype</name>
+</project>