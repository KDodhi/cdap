/*
 * Copyright © 2014-2019 Cask Data, Inc.
 *
 * Licensed under the Apache License, Version 2.0 (the "License"); you may not
 * use this file except in compliance with the License. You may obtain a copy of
 * the License at
 *
 * http://www.apache.org/licenses/LICENSE-2.0
 *
 * Unless required by applicable law or agreed to in writing, software
 * distributed under the License is distributed on an "AS IS" BASIS, WITHOUT
 * WARRANTIES OR CONDITIONS OF ANY KIND, either express or implied. See the
 * License for the specific language governing permissions and limitations under
 * the License.
 */

package co.cask.cdap.internal.app.store;

import co.cask.cdap.api.ProgramSpecification;
import co.cask.cdap.api.Transactional;
import co.cask.cdap.api.Transactionals;
import co.cask.cdap.api.app.ApplicationSpecification;
import co.cask.cdap.api.artifact.ArtifactId;
import co.cask.cdap.api.data.DatasetContext;
import co.cask.cdap.api.dataset.DatasetAdmin;
import co.cask.cdap.api.dataset.DatasetManagementException;
import co.cask.cdap.api.dataset.DatasetProperties;
import co.cask.cdap.api.dataset.table.Table;
import co.cask.cdap.api.service.ServiceSpecification;
import co.cask.cdap.api.worker.WorkerSpecification;
import co.cask.cdap.api.workflow.WorkflowActionNode;
import co.cask.cdap.api.workflow.WorkflowNode;
import co.cask.cdap.api.workflow.WorkflowSpecification;
import co.cask.cdap.api.workflow.WorkflowToken;
import co.cask.cdap.app.program.ProgramDescriptor;
import co.cask.cdap.app.store.Store;
import co.cask.cdap.common.ApplicationNotFoundException;
import co.cask.cdap.common.NotFoundException;
import co.cask.cdap.common.ProgramNotFoundException;
import co.cask.cdap.common.conf.CConfiguration;
import co.cask.cdap.data.dataset.SystemDatasetInstantiator;
import co.cask.cdap.data2.dataset2.DatasetFramework;
import co.cask.cdap.data2.dataset2.MultiThreadDatasetCache;
import co.cask.cdap.data2.transaction.TransactionSystemClientAdapter;
import co.cask.cdap.data2.transaction.Transactions;
import co.cask.cdap.internal.app.ForwardingApplicationSpecification;
import co.cask.cdap.proto.BasicThrowable;
import co.cask.cdap.proto.ProgramHistory;
import co.cask.cdap.proto.ProgramRunStatus;
import co.cask.cdap.proto.ProgramType;
import co.cask.cdap.proto.RunCountResult;
import co.cask.cdap.proto.RunRecord;
import co.cask.cdap.proto.WorkflowNodeStateDetail;
import co.cask.cdap.proto.WorkflowStatistics;
import co.cask.cdap.proto.id.ApplicationId;
import co.cask.cdap.proto.id.DatasetId;
import co.cask.cdap.proto.id.NamespaceId;
import co.cask.cdap.proto.id.ProgramId;
import co.cask.cdap.proto.id.ProgramRunId;
import co.cask.cdap.proto.id.WorkflowId;
import co.cask.cdap.spi.data.StructuredTableContext;
<<<<<<< HEAD
import co.cask.cdap.spi.data.TableNotFoundException;
import co.cask.cdap.spi.data.transaction.TransactionRunner;
import co.cask.cdap.spi.data.transaction.TransactionRunners;
import co.cask.cdap.store.StoreDefinition;
=======
>>>>>>> 9e298771
import co.cask.cdap.spi.data.transaction.TransactionRunner;
import co.cask.cdap.spi.data.transaction.TransactionRunners;
import com.google.common.annotations.VisibleForTesting;
import com.google.common.base.Preconditions;
import com.google.common.collect.ImmutableMap;
import com.google.common.collect.Lists;
import com.google.common.collect.MapDifference;
import com.google.common.collect.Maps;
import com.google.common.reflect.TypeToken;
import com.google.gson.Gson;
import com.google.inject.Inject;
import org.apache.tephra.RetryStrategies;
import org.apache.tephra.TransactionSystemClient;
import org.apache.twill.api.RunId;
import org.slf4j.Logger;
import org.slf4j.LoggerFactory;

import java.io.IOException;
import java.lang.reflect.Type;
import java.util.ArrayList;
import java.util.Collection;
import java.util.Collections;
import java.util.HashSet;
import java.util.List;
import java.util.Map;
import java.util.NoSuchElementException;
import java.util.Set;
import java.util.function.Predicate;
import java.util.stream.Collectors;
import javax.annotation.Nullable;
import javax.imageio.IIOException;

/**
 * Implementation of the Store that ultimately places data into MetaDataTable.
 */
public class DefaultStore implements Store {
  private static final Logger LOG = LoggerFactory.getLogger(DefaultStore.class);

  // mds is specific for metadata, we do not want to add workflow stats related information to the mds,
  // as it is not specifically metadata
  private static final DatasetId WORKFLOW_STATS_INSTANCE_ID = NamespaceId.SYSTEM.dataset("workflow.stats");
  private static final Gson GSON = new Gson();
  private static final Map<String, String> EMPTY_STRING_MAP = ImmutableMap.of();
  private static final Type STRING_MAP_TYPE = new TypeToken<Map<String, String>>() { }.getType();

  private DatasetFramework dsFramework;
<<<<<<< HEAD
=======
  private Transactional transactional;
>>>>>>> 9e298771
  private TransactionRunner transactionRunner;

  @Inject
  public DefaultStore(CConfiguration conf, DatasetFramework framework, TransactionRunner transactionRunner) {
<<<<<<< HEAD
=======
    this.configuration = conf;
    this.dsFramework = framework;
>>>>>>> 9e298771
    this.transactionRunner = transactionRunner;
  }

  /**
   * Adds datasets and types to the given {@link DatasetFramework} used by app mds.
   *
   * @param framework framework to add types and datasets to
   */
  public static void setupDatasets(DatasetFramework framework) throws IOException, DatasetManagementException {
    framework.addInstance(Table.class.getName(), AppMetadataStore.APP_META_INSTANCE_ID, DatasetProperties.EMPTY);
    framework.addInstance(Table.class.getName(), WORKFLOW_STATS_INSTANCE_ID, DatasetProperties.EMPTY);
  }

  private AppMetadataStore getAppMetadataStore(StructuredTableContext context) throws IOException,
                                                                                     DatasetManagementException {
    return AppMetadataStore.create(context);
  }

  private WorkflowTable getWorkflowTable(StructuredTableContext context) throws TableNotFoundException {
    return new WorkflowTable(context.getTable(StoreDefinition.WorkflowStore.WORKFLOW_STATISTICS));
  }

  @Override
  public ProgramDescriptor loadProgram(ProgramId id) throws IOException, ApplicationNotFoundException,
                                                                   ProgramNotFoundException {
    ApplicationMeta appMeta = TransactionRunners.run(transactionRunner, context -> {
      return getAppMetadataStore(context).getApplication(id.getNamespace(), id.getApplication(), id.getVersion());
    });

    if (appMeta == null) {
      throw new ApplicationNotFoundException(id.getParent());
    }

    if (!programExists(id, appMeta.getSpec())) {
      throw new ProgramNotFoundException(id);
    }

    return new ProgramDescriptor(id, appMeta.getSpec());
  }

  @Override
  public void setProvisioning(ProgramRunId id, Map<String, String> runtimeArgs,
                              Map<String, String> systemArgs, byte[] sourceId, ArtifactId artifactId) {
    TransactionRunners.run(transactionRunner, context -> {
      getAppMetadataStore(context).recordProgramProvisioning(id, runtimeArgs, systemArgs, sourceId, artifactId);
    });
  }

  @Override
  public void setProvisioned(ProgramRunId id, int numNodes, byte[] sourceId) {
    TransactionRunners.run(transactionRunner, context -> {
      getAppMetadataStore(context).recordProgramProvisioned(id, numNodes, sourceId);
    });
  }

  @Override
  public void setStart(ProgramRunId id, @Nullable String twillRunId, Map<String, String> systemArgs, byte[] sourceId) {
    TransactionRunners.run(transactionRunner, context -> {
      getAppMetadataStore(context).recordProgramStart(id, twillRunId, systemArgs, sourceId);
    });
  }

  @Override
  public void setRunning(ProgramRunId id, long runTime, String twillRunId, byte[] sourceId) {
    TransactionRunners.run(transactionRunner, context -> {
      getAppMetadataStore(context).recordProgramRunning(id, runTime, twillRunId, sourceId);
    });
  }

  @Override
  public void setStop(ProgramRunId id, long endTime, ProgramRunStatus runStatus, byte[] sourceId) {
    setStop(id, endTime, runStatus, null, sourceId);
  }

  @Override
  public void setStop(ProgramRunId id, long endTime, ProgramRunStatus runStatus,
                      BasicThrowable failureCause, byte[] sourceId) {
    /*Preconditions.checkArgument(runStatus != null, "Run state of program run should be defined");
    TransactionRunners.run(transactionRunner, context -> {
      AppMetadataStore metaStore = getAppMetadataStore(context);
      metaStore.recordProgramStop(id, endTime, runStatus, failureCause, sourceId);

      // This block has been added so that completed workflow runs can be logged to the workflow dataset
      WorkflowId workflowId = new WorkflowId(id.getParent().getParent(), id.getProgram());
      if (id.getType() == ProgramType.WORKFLOW && runStatus == ProgramRunStatus.COMPLETED) {
        recordCompletedWorkflow(metaStore, workflowId, id.getRun());
      }
      // todo: delete old history data
    });*/
  }

<<<<<<< HEAD
  private void recordCompletedWorkflow(AppMetadataStore metaStore, WorkflowId workflowId, String runId) {
=======
  private void recordCompletedWorkflow(AppMetadataStore metaStore, WorkflowDataset workflowDataset,
                                       WorkflowId workflowId, String runId) throws IOException {
>>>>>>> 9e298771
    RunRecordMeta runRecord = metaStore.getRun(workflowId.run(runId));
    if (runRecord == null) {
      return;
    }
    ApplicationId app = workflowId.getParent();
    ApplicationSpecification appSpec = getApplicationSpec(metaStore, app);
    if (appSpec == null || appSpec.getWorkflows() == null
      || appSpec.getWorkflows().get(workflowId.getProgram()) == null) {
      LOG.warn("Missing ApplicationSpecification for {}, " +
                 "potentially caused by application removal right after stopping workflow {}", app, workflowId);
      return;
    }

    boolean workFlowNodeFailed = false;
    WorkflowSpecification workflowSpec = appSpec.getWorkflows().get(workflowId.getProgram());
    Map<String, WorkflowNode> nodeIdMap = workflowSpec.getNodeIdMap();
    List<WorkflowTable.ProgramRun> programRunsList = new ArrayList<>();
    for (Map.Entry<String, String> entry : runRecord.getProperties().entrySet()) {
      if (!("workflowToken".equals(entry.getKey()) || "runtimeArgs".equals(entry.getKey())
        || "workflowNodeState".equals(entry.getKey()))) {
        WorkflowActionNode workflowNode = (WorkflowActionNode) nodeIdMap.get(entry.getKey());
        ProgramType programType = ProgramType.valueOfSchedulableType(workflowNode.getProgram().getProgramType());
        ProgramId innerProgram = app.program(programType, entry.getKey());
        RunRecordMeta innerProgramRun = metaStore.getRun(innerProgram.run(entry.getValue()));
        if (innerProgramRun != null && innerProgramRun.getStatus().equals(ProgramRunStatus.COMPLETED)) {
          Long stopTs = innerProgramRun.getStopTs();
          // since the program is completed, the stop ts cannot be null
          if (stopTs == null) {
            LOG.warn("Since the program has completed, expected its stop time to not be null. " +
                       "Not writing workflow completed record for Program = {}, Workflow = {}, Run = {}",
                     innerProgram, workflowId, runRecord);
            workFlowNodeFailed = true;
            break;
          }
          programRunsList.add(new WorkflowTable.ProgramRun(entry.getKey(), entry.getValue(),
                                                           programType, stopTs - innerProgramRun.getStartTs()));
        } else {
          workFlowNodeFailed = true;
          break;
        }
      }
    }

    if (workFlowNodeFailed) {
      return;
    }

    // TODO(CDAP-14770): merge the two transactions into one after appmetadatastore is migrated
    TransactionRunners.run(transactionRunner, structuredTableContext -> {
      getWorkflowTable(structuredTableContext).write(workflowId, runRecord, programRunsList);
    });
  }

  @Override
  public void deleteWorkflowStats(ApplicationId id) {
    TransactionRunners.run(transactionRunner, context -> {
      getWorkflowTable(context).delete(id);
    });
  }

  @Override
  public void setSuspend(ProgramRunId id, byte[] sourceId, long suspendTime) {
    TransactionRunners.run(transactionRunner, context -> {
      getAppMetadataStore(context).recordProgramSuspend(id, sourceId, suspendTime);
    });
  }

  @Override
  public void setResume(ProgramRunId id, byte[] sourceId, long resumeTime) {
    TransactionRunners.run(transactionRunner, context -> {
      getAppMetadataStore(context).recordProgramResumed(id, sourceId, resumeTime);
    });
  }

  @Override
  @Nullable
  public WorkflowStatistics getWorkflowStatistics(WorkflowId id, long startTime,
                                                  long endTime, List<Double> percentiles) {
    return TransactionRunners.run(transactionRunner, context -> {
      return getWorkflowTable(context).getStatistics(id, startTime, endTime, percentiles);
    });
  }

  @Override
  public WorkflowTable.WorkflowRunRecord getWorkflowRun(WorkflowId workflowId, String runId) {
    return TransactionRunners.run(transactionRunner, context -> {
      return getWorkflowTable(context).getRecord(workflowId, runId);
    });
  }

  @Override
  public Collection<WorkflowTable.WorkflowRunRecord> retrieveSpacedRecords(WorkflowId workflow,
                                                                           String runId,
                                                                           int limit,
                                                                           long timeInterval) {
    return  TransactionRunners.run(transactionRunner, context -> {
      return getWorkflowTable(context).getDetailsOfRange(workflow, runId, limit, timeInterval);
    });
  }

  @Override
  public Map<ProgramRunId, RunRecordMeta> getRuns(ProgramId id, ProgramRunStatus status,
                                                  long startTime, long endTime, int limit) {
    return getRuns(id, status, startTime, endTime, limit, null);
  }

  @Override
  public Map<ProgramRunId, RunRecordMeta> getRuns(ProgramId id, ProgramRunStatus status,
                                                  long startTime, long endTime, int limit,
                                                  @Nullable Predicate<RunRecordMeta> filter) {
    return TransactionRunners.run(transactionRunner, context -> {
      return getAppMetadataStore(context).getRuns(id, status, startTime, endTime, limit, filter);
    });
  }

  @Override
  public Map<ProgramRunId, RunRecordMeta> getRuns(ProgramRunStatus status,
                                                  Predicate<RunRecordMeta> filter) {
    return getRuns(status, 0L, Long.MAX_VALUE, Integer.MAX_VALUE, filter);
  }

  @Override
  public Map<ProgramRunId, RunRecordMeta> getRuns(ProgramRunStatus status, long startTime,
                                                  long endTime, int limit,
                                                  Predicate<RunRecordMeta> filter) {
    return TransactionRunners.run(transactionRunner, context -> {
      return getAppMetadataStore(context).getRuns(null, status, startTime, endTime, limit, filter);
    });
  }

  @Override
  public Map<ProgramRunId, RunRecordMeta> getRuns(Set<ProgramRunId> programRunIds) {
    return TransactionRunners.run(transactionRunner, context -> {
      return getAppMetadataStore(context).getRuns(programRunIds);
    });
  }

  @Override
  public Map<ProgramRunId, RunRecordMeta> getActiveRuns(NamespaceId namespaceId) {
    return TransactionRunners.run(transactionRunner, context -> {
      return getAppMetadataStore(context).getActiveRuns(namespaceId);
    });
  }

  @Override
  public Map<ProgramRunId, RunRecordMeta> getActiveRuns(Set<NamespaceId> namespaces, Predicate<RunRecordMeta> filter) {
    return TransactionRunners.run(transactionRunner, context -> {
      return getAppMetadataStore(context).getActiveRuns(namespaces, filter);
    });
  }

  @Override
  public Map<ProgramRunId, RunRecordMeta> getActiveRuns(ApplicationId applicationId) {
    return TransactionRunners.run(transactionRunner, context -> {
      return getAppMetadataStore(context).getActiveRuns(applicationId);
    });
  }

  @Override
  public Map<ProgramRunId, RunRecordMeta> getActiveRuns(ProgramId programId) {
    return TransactionRunners.run(transactionRunner, context -> {
      return getAppMetadataStore(context).getActiveRuns(programId);
    });
  }

  @Override
  public Map<ProgramRunId, RunRecordMeta> getHistoricalRuns(Set<NamespaceId> namespaces,
                                                            long earliestStopTime, long latestStartTime, int limit) {
    return TransactionRunners.run(transactionRunner, context -> {
      return getAppMetadataStore(context).getHistoricalRuns(namespaces, earliestStopTime, latestStartTime, limit);
    });
  }

  /**
   * Returns run record for a given run.
   *
   * @param id program run id
   * @return run record for runid
   */
  @Override
  public RunRecordMeta getRun(ProgramRunId id) {
    return TransactionRunners.run(transactionRunner, context -> {
      return getAppMetadataStore(context).getRun(id);
    });
  }

  @Override
  public void addApplication(ApplicationId id, ApplicationSpecification spec) {
    TransactionRunners.run(transactionRunner, context -> {
      getAppMetadataStore(context).writeApplication(id.getNamespace(), id.getApplication(), id.getVersion(), spec);
    });
  }

  // todo: this method should be moved into DeletedProgramHandlerState, bad design otherwise
  @Override
  public List<ProgramSpecification> getDeletedProgramSpecifications(ApplicationId id,
                                                                    ApplicationSpecification appSpec) {

    ApplicationMeta existing = TransactionRunners.run(transactionRunner, context -> {
      return getAppMetadataStore(context).getApplication(id.getNamespace(), id.getApplication(), id.getVersion());
    });

    List<ProgramSpecification> deletedProgramSpecs = Lists.newArrayList();

    if (existing != null) {
      ApplicationSpecification existingAppSpec = existing.getSpec();

      Map<String, ProgramSpecification> existingSpec = ImmutableMap.<String, ProgramSpecification>builder()
        .putAll(existingAppSpec.getMapReduce())
        .putAll(existingAppSpec.getSpark())
        .putAll(existingAppSpec.getWorkflows())
        .putAll(existingAppSpec.getServices())
        .putAll(existingAppSpec.getWorkers())
        .build();

      Map<String, ProgramSpecification> newSpec = ImmutableMap.<String, ProgramSpecification>builder()
        .putAll(appSpec.getMapReduce())
        .putAll(appSpec.getSpark())
        .putAll(appSpec.getWorkflows())
        .putAll(appSpec.getServices())
        .putAll(appSpec.getWorkers())
        .build();

      MapDifference<String, ProgramSpecification> mapDiff = Maps.difference(existingSpec, newSpec);
      deletedProgramSpecs.addAll(mapDiff.entriesOnlyOnLeft().values());
    }

    return deletedProgramSpecs;
  }

  @Override
  public void setWorkerInstances(ProgramId id, int instances) {
    Preconditions.checkArgument(instances > 0, "Cannot change number of worker instances to %s", instances);
    TransactionRunners.run(transactionRunner, context -> {
      AppMetadataStore metaStore = getAppMetadataStore(context);
      ApplicationSpecification appSpec = getAppSpecOrFail(metaStore, id);
      WorkerSpecification workerSpec = getWorkerSpecOrFail(id, appSpec);
      WorkerSpecification newSpecification = new WorkerSpecification(workerSpec.getClassName(),
                                                                     workerSpec.getName(),
                                                                     workerSpec.getDescription(),
                                                                     workerSpec.getProperties(),
                                                                     workerSpec.getDatasets(),
                                                                     workerSpec.getResources(),
                                                                     instances, workerSpec.getPlugins());
      ApplicationSpecification newAppSpec = replaceWorkerInAppSpec(appSpec, id, newSpecification);
      metaStore.updateAppSpec(id.getNamespace(), id.getApplication(), id.getVersion(), newAppSpec);

    });

    LOG.trace("Setting program instances: namespace: {}, application: {}, worker: {}, new instances count: {}",
              id.getNamespaceId(), id.getApplication(), id.getProgram(), instances);
  }

  @Override
  public void setServiceInstances(ProgramId id, int instances) {
    Preconditions.checkArgument(instances > 0, "Cannot change number of service instances to %s", instances);
    TransactionRunners.run(transactionRunner, context -> {
      AppMetadataStore metaStore = getAppMetadataStore(context);
      ApplicationSpecification appSpec = getAppSpecOrFail(metaStore, id);
      ServiceSpecification serviceSpec = getServiceSpecOrFail(id, appSpec);

      // Create a new spec copy from the old one, except with updated instances number
      serviceSpec = new ServiceSpecification(serviceSpec.getClassName(), serviceSpec.getName(),
                                             serviceSpec.getDescription(), serviceSpec.getHandlers(),
                                             serviceSpec.getResources(), instances, serviceSpec.getPlugins());

      ApplicationSpecification newAppSpec = replaceServiceSpec(appSpec, id.getProgram(), serviceSpec);
      metaStore.updateAppSpec(id.getNamespace(), id.getApplication(), id.getVersion(), newAppSpec);
    });

    LOG.trace("Setting program instances: namespace: {}, application: {}, service: {}, new instances count: {}",
              id.getNamespaceId(), id.getApplication(), id.getProgram(), instances);
  }

  @Override
  public int getServiceInstances(ProgramId id) {
    return TransactionRunners.run(transactionRunner, context -> {
      ApplicationSpecification appSpec = getAppSpecOrFail(getAppMetadataStore(context), id);
      ServiceSpecification serviceSpec = getServiceSpecOrFail(id, appSpec);
      return serviceSpec.getInstances();
    });
  }

  @Override
  public int getWorkerInstances(ProgramId id) {
    return TransactionRunners.run(transactionRunner, context -> {
      ApplicationSpecification appSpec = getAppSpecOrFail(getAppMetadataStore(context), id);
      WorkerSpecification workerSpec = getWorkerSpecOrFail(id, appSpec);
      return workerSpec.getInstances();
    });
  }

  @Override
  public void removeApplication(ApplicationId id) {
    LOG.trace("Removing application: namespace: {}, application: {}", id.getNamespace(), id.getApplication());

    TransactionRunners.run(transactionRunner, context -> {
      AppMetadataStore metaStore = getAppMetadataStore(context);
      metaStore.deleteApplication(id.getNamespace(), id.getApplication(), id.getVersion());
      metaStore.deleteProgramHistory(id.getNamespace(), id.getApplication(), id.getVersion());
    });
  }

  @Override
  public void removeAllApplications(NamespaceId id) {
    LOG.trace("Removing all applications of namespace with id: {}", id.getNamespace());

    TransactionRunners.run(transactionRunner, context -> {
      AppMetadataStore metaStore = getAppMetadataStore(context);
      metaStore.deleteApplications(id.getNamespace());
      metaStore.deleteProgramHistory(id.getNamespace());
    });
  }

  @Override
  public void removeAll(NamespaceId id) {
    LOG.trace("Removing all applications of namespace with id: {}", id.getNamespace());

    TransactionRunners.run(transactionRunner, context -> {
      AppMetadataStore metaStore = getAppMetadataStore(context);
      metaStore.deleteApplications(id.getNamespace());
      metaStore.deleteProgramHistory(id.getNamespace());
    });
  }

  @Override
  public Map<String, String> getRuntimeArguments(ProgramRunId programRunId) {
    return TransactionRunners.run(transactionRunner, context -> {
      RunRecordMeta runRecord = getAppMetadataStore(context).getRun(programRunId);
      if (runRecord != null) {
        Map<String, String> properties = runRecord.getProperties();
        Map<String, String> runtimeArgs = GSON.fromJson(properties.get("runtimeArgs"), STRING_MAP_TYPE);
        if (runtimeArgs != null) {
          return runtimeArgs;
        }
      }
      LOG.debug("Runtime arguments for program {}, run {} not found. Returning empty.",
                programRunId.getProgram(), programRunId.getRun());
      return EMPTY_STRING_MAP;
    });
  }

  @Nullable
  @Override
  public ApplicationSpecification getApplication(ApplicationId id) {
    return TransactionRunners.run(transactionRunner, context -> {
      return getApplicationSpec(getAppMetadataStore(context), id);
    });
  }

  @Override
  public Collection<ApplicationSpecification> getAllApplications(NamespaceId id) {
    return TransactionRunners.run(transactionRunner, context -> {
      return getAppMetadataStore(context).getAllApplications(id.getNamespace()).stream()
        .map(ApplicationMeta::getSpec).collect(Collectors.toList());
    });
  }

  @Override
  public Collection<ApplicationSpecification> getAllAppVersions(ApplicationId id) {
    return TransactionRunners.run(transactionRunner, context -> {
      return getAppMetadataStore(context).getAllAppVersions(id.getNamespace(), id.getApplication()).stream()
        .map(ApplicationMeta::getSpec).collect(Collectors.toList());
    });
  }

  @Override
  public Collection<ApplicationId> getAllAppVersionsAppIds(ApplicationId id) {
    return TransactionRunners.run(transactionRunner, context -> {
      return getAppMetadataStore(context).getAllAppVersionsAppIds(id.getNamespace(), id.getApplication());
    });
  }

  @Override
  public boolean applicationExists(ApplicationId id) {
    return getApplication(id) != null;
  }

  @Override
  public boolean programExists(ProgramId id) {
    ApplicationSpecification appSpec = getApplication(id.getParent());
    return appSpec != null && programExists(id, appSpec);
  }

  private boolean programExists(ProgramId id, ApplicationSpecification appSpec) {
    switch (id.getType()) {
      case MAPREDUCE: return appSpec.getMapReduce().containsKey(id.getProgram());
      case SERVICE:   return appSpec.getServices().containsKey(id.getProgram());
      case SPARK:     return appSpec.getSpark().containsKey(id.getProgram());
      case WORKER:    return appSpec.getWorkers().containsKey(id.getProgram());
      case WORKFLOW:  return appSpec.getWorkflows().containsKey(id.getProgram());
      default:        throw new IllegalArgumentException("Unexpected ProgramType " + id.getType());
    }
  }

  @Override
  public WorkflowToken getWorkflowToken(WorkflowId workflowId, String workflowRunId) {
    return TransactionRunners.run(transactionRunner, context -> {
      return getAppMetadataStore(context).getWorkflowToken(workflowId, workflowRunId);
    });
  }

  @Override
  public List<WorkflowNodeStateDetail> getWorkflowNodeStates(ProgramRunId workflowRunId) {
    return TransactionRunners.run(transactionRunner, context -> {
      return getAppMetadataStore(context).getWorkflowNodeStates(workflowRunId);
    });
  }

  @VisibleForTesting
  void clear() throws Exception {
    truncate(dsFramework.getAdmin(AppMetadataStore.APP_META_INSTANCE_ID, null));
    truncate(dsFramework.getAdmin(WORKFLOW_STATS_INSTANCE_ID, null));
  }

  private void truncate(DatasetAdmin admin) throws Exception {
    if (admin != null) {
      admin.truncate();
    }
  }

  private ApplicationSpecification getApplicationSpec(AppMetadataStore mds, ApplicationId id) throws IOException {
    ApplicationMeta meta = mds.getApplication(id.getNamespace(), id.getApplication(), id.getVersion());
    return meta == null ? null : meta.getSpec();
  }

  private static ApplicationSpecification replaceServiceSpec(ApplicationSpecification appSpec,
                                                             String serviceName,
                                                             ServiceSpecification serviceSpecification) {
    return new ApplicationSpecificationWithChangedServices(appSpec, serviceName, serviceSpecification);
  }

  private static class ApplicationSpecificationWithChangedServices extends ForwardingApplicationSpecification {
    private String serviceName;
    private ServiceSpecification serviceSpecification;

    private ApplicationSpecificationWithChangedServices(ApplicationSpecification delegate,
                                                        String serviceName, ServiceSpecification serviceSpecification) {
      super(delegate);
      this.serviceName = serviceName;
      this.serviceSpecification = serviceSpecification;
    }

    @Override
    public Map<String, ServiceSpecification> getServices() {
      Map<String, ServiceSpecification> services = Maps.newHashMap(super.getServices());
      services.put(serviceName, serviceSpecification);
      return services;
    }
  }

  private static ServiceSpecification getServiceSpecOrFail(ProgramId id, ApplicationSpecification appSpec) {
    ServiceSpecification spec = appSpec.getServices().get(id.getProgram());
    if (spec == null) {
      throw new NoSuchElementException("no such service @ namespace id: " + id.getNamespace() +
                                           ", app id: " + id.getApplication() +
                                           ", service id: " + id.getProgram());
    }
    return spec;
  }

  private static WorkerSpecification getWorkerSpecOrFail(ProgramId id, ApplicationSpecification appSpec) {
    WorkerSpecification workerSpecification = appSpec.getWorkers().get(id.getProgram());
    if (workerSpecification == null) {
      throw new NoSuchElementException("no such worker @ namespace id: " + id.getNamespaceId() +
                                         ", app id: " + id.getApplication() +
                                         ", worker id: " + id.getProgram());
    }
    return workerSpecification;
  }

  private ApplicationSpecification getAppSpecOrFail(AppMetadataStore mds, ProgramId id) throws IOException {
    return getAppSpecOrFail(mds, id.getParent());
  }

  private ApplicationSpecification getAppSpecOrFail(AppMetadataStore mds, ApplicationId id) throws IOException {
    ApplicationSpecification appSpec = getApplicationSpec(mds, id);
    if (appSpec == null) {
      throw new NoSuchElementException("no such application @ namespace id: " + id.getNamespaceId() +
                                         ", app id: " + id.getApplication());
    }
    return appSpec;
  }

  private static ApplicationSpecification replaceWorkerInAppSpec(ApplicationSpecification appSpec,
                                                                 ProgramId id,
                                                                 WorkerSpecification workerSpecification) {
    return new ApplicationSpecificationWithChangedWorkers(appSpec, id.getProgram(), workerSpecification);
  }

  private static class ApplicationSpecificationWithChangedWorkers extends ForwardingApplicationSpecification {
    private String workerId;
    private WorkerSpecification workerSpecification;

    private ApplicationSpecificationWithChangedWorkers(ApplicationSpecification delegate, String workerId,
                                                       WorkerSpecification workerSpec) {
      super(delegate);
      this.workerId = workerId;
      this.workerSpecification = workerSpec;
    }

    @Override
    public Map<String, WorkerSpecification> getWorkers() {
      Map<String, WorkerSpecification> workers = Maps.newHashMap(super.getWorkers());
      workers.put(workerId, workerSpecification);
      return workers;
    }
  }

  @Override
  public Set<RunId> getRunningInRange(long startTimeInSecs, long endTimeInSecs) {
    Set<RunId> runs = new HashSet<>();
    runs.addAll(TransactionRunners.run(transactionRunner, context -> {
      return getAppMetadataStore(context).getRunningInRangeActive(startTimeInSecs, endTimeInSecs);
    }));
    runs.addAll(TransactionRunners.run(transactionRunner, context -> {
      return getAppMetadataStore(context).getRunningInRangeCompleted(startTimeInSecs, endTimeInSecs);
    }));
    return runs;
  }

  @Override
  public long getProgramRunCount(ProgramId programId) throws NotFoundException {
    return TransactionRunners.run(transactionRunner, context -> {
      AppMetadataStore appMetadataStore = getAppMetadataStore(context);
      ApplicationSpecification appSpec = getApplicationSpec(appMetadataStore, programId.getParent());
      // app not found
      if (appSpec == null) {
        throw new NotFoundException(programId.getParent());
      }
      ProgramSpecification programSpec = getExistingAppProgramSpecification(appSpec, programId);
      // program not found
      if (programSpec == null) {
        throw new NotFoundException(programId);
      }
      return appMetadataStore.getProgramRunCount(programId);
    }, NotFoundException.class);
  }

  @Override
  public List<RunCountResult> getProgramRunCounts(Collection<ProgramId> programIds) {
    return TransactionRunners.run(transactionRunner, context -> {
      List<RunCountResult> result = new ArrayList<>();
      AppMetadataStore appMetadataStore = getAppMetadataStore(context);
      Map<ApplicationId, ApplicationMeta> metas =
        appMetadataStore.getApplicationsForAppIds(
          programIds.stream().map(ProgramId::getParent).collect(Collectors.toList()));

      Set<ProgramId> existingPrograms = new HashSet<>();
      for (ProgramId programId : programIds) {
        ApplicationId appId = programId.getParent();
        if (metas.containsKey(appId)) {
          ProgramSpecification programSpec = getExistingAppProgramSpecification(metas.get(appId).getSpec(),
                                                                                programId);
          // program not found
          if (programSpec == null) {
            result.add(new RunCountResult(programId, null, new NotFoundException(programId)));
          } else {
            existingPrograms.add(programId);
          }
          // app not found
        } else {
          result.add(new RunCountResult(programId, null, new NotFoundException(appId)));
        }
      }

      Map<ProgramId, Long> runCounts = appMetadataStore.getProgramRunCounts(existingPrograms);
      for (Map.Entry<ProgramId, Long> entry : runCounts.entrySet()) {
        result.add(new RunCountResult(entry.getKey(), entry.getValue(), null));
      }
      return result;
    });
  }

  @Override
  public List<ProgramHistory> getRuns(Collection<ProgramId> programs, ProgramRunStatus status, long startTime,
                                      long endTime, int limit, Predicate<RunRecordMeta> filter) {
    return TransactionRunners.run(transactionRunner, context -> {
      List<ProgramHistory> result = new ArrayList<>(programs.size());
      AppMetadataStore appMetadataStore = getAppMetadataStore(context);

      Collection<ApplicationId> appIds = programs.stream().map(ProgramId::getParent).collect(Collectors.toList());
      Map<ApplicationId, ApplicationMeta> apps = appMetadataStore.getApplicationsForAppIds(appIds);

      for (ProgramId program : programs) {
        ApplicationMeta appMeta = apps.get(program.getParent());
        if (appMeta == null) {
          result.add(new ProgramHistory(program, Collections.emptyList(),
                                        new ApplicationNotFoundException(program.getParent())));
          continue;
        }

        ApplicationSpecification appSpec = appMeta.getSpec();
        ProgramSpecification programSpec = getExistingAppProgramSpecification(appSpec, program);

        if (programSpec == null) {
          result.add(new ProgramHistory(program, Collections.emptyList(), new ProgramNotFoundException(program)));
          continue;
        }

        List<RunRecord> runs = appMetadataStore.getRuns(program, status, startTime, endTime, limit, filter).values()
          .stream()
          .map(record -> RunRecord.builder(record).build()).collect(Collectors.toList());
        result.add(new ProgramHistory(program, runs, null));
      }

      return result;
    });
  }

  /**
   * Method to add old run count info
   *
   * @param maxRows max batch size to fetch
   */
  public void upgrade(int maxRows) {
    // If upgrade is already complete, then simply return.
    if (isUpgradeComplete()) {
      LOG.debug("Run count is already upgraded.");
      return;
    }

    TransactionRunners.run(transactionRunner, context -> {
      AppMetadataStore store = getAppMetadataStore(context);

      // create the start time if not exist, any run record older than this time will need to be counted
      store.writeUpgradeStartTimeIfNotExist();
    });

    LOG.info("Upgrading active run records with batch size {}.", maxRows);
    boolean activeUpgradeComplete = false;
    while (!activeUpgradeComplete) {
      activeUpgradeComplete = TransactionRunners.run(transactionRunner, context -> {
        AppMetadataStore store = getAppMetadataStore(context);
        return store.upgradeActiveRunRecords(maxRows);
      });
    }

    LOG.info("Finished upgrading active run records. Calculating the old run counts.");
    boolean computeComplete = false;
    while (!computeComplete) {
      computeComplete = TransactionRunners.run(transactionRunner, context -> {
        AppMetadataStore store = getAppMetadataStore(context);
        return store.computeOldCompletedRunCount(maxRows);
      });
    }

    LOG.info("Finished calculating the old run counts. Merging the old run counts");
    boolean upgradeComplete = false;
    while (!upgradeComplete) {
      upgradeComplete = TransactionRunners.run(transactionRunner, context -> {
        AppMetadataStore store = getAppMetadataStore(context);
        return store.mergeCountResult(maxRows);
      });
    }

    LOG.info("Finished upgrading the run counts. Upgrade completed.");
    TransactionRunners.run(transactionRunner, context -> {
      AppMetadataStore store = getAppMetadataStore(context);
      store.deleteStartUpTimeRow();
      store.upgradeCompleted();
    });
  }

  // Returns true if the upgrade flag is set. Upgrade could have completed earlier than this since this flag is
  // updated asynchronously.
  public boolean isUpgradeComplete() {
    return TransactionRunners.run(transactionRunner, context -> {
      // The create call will update the upgradeComplete flag
      return AppMetadataStore.create(context).hasUpgraded();
    });
  }

  /**
   * Returns the {@link ProgramSpecification} for the specified {@link ProgramId program}.
   * @param appSpec the {@link ApplicationSpecification} of the existing application
   * @param programId the {@link ProgramId program} for which the {@link ProgramSpecification} is requested
   * @return the {@link ProgramSpecification} for the specified {@link ProgramId program}
   */
  @Nullable
  private ProgramSpecification getExistingAppProgramSpecification(ApplicationSpecification appSpec,
                                                                  ProgramId programId) {
    String programName = programId.getProgram();
    ProgramType type = programId.getType();
    switch (type) {
      case MAPREDUCE:
        return appSpec.getMapReduce().get(programName);
      case SPARK:
        return appSpec.getSpark().get(programName);
      case WORKFLOW:
        return appSpec.getWorkflows().get(programName);
      case SERVICE:
        return appSpec.getServices().get(programName);
      case WORKER:
        return appSpec.getWorkers().get(programName);
      default:
        return null;
    }
  }
}<|MERGE_RESOLUTION|>--- conflicted
+++ resolved
@@ -17,11 +17,8 @@
 package co.cask.cdap.internal.app.store;
 
 import co.cask.cdap.api.ProgramSpecification;
-import co.cask.cdap.api.Transactional;
-import co.cask.cdap.api.Transactionals;
 import co.cask.cdap.api.app.ApplicationSpecification;
 import co.cask.cdap.api.artifact.ArtifactId;
-import co.cask.cdap.api.data.DatasetContext;
 import co.cask.cdap.api.dataset.DatasetAdmin;
 import co.cask.cdap.api.dataset.DatasetManagementException;
 import co.cask.cdap.api.dataset.DatasetProperties;
@@ -38,11 +35,7 @@
 import co.cask.cdap.common.NotFoundException;
 import co.cask.cdap.common.ProgramNotFoundException;
 import co.cask.cdap.common.conf.CConfiguration;
-import co.cask.cdap.data.dataset.SystemDatasetInstantiator;
 import co.cask.cdap.data2.dataset2.DatasetFramework;
-import co.cask.cdap.data2.dataset2.MultiThreadDatasetCache;
-import co.cask.cdap.data2.transaction.TransactionSystemClientAdapter;
-import co.cask.cdap.data2.transaction.Transactions;
 import co.cask.cdap.internal.app.ForwardingApplicationSpecification;
 import co.cask.cdap.proto.BasicThrowable;
 import co.cask.cdap.proto.ProgramHistory;
@@ -59,15 +52,10 @@
 import co.cask.cdap.proto.id.ProgramRunId;
 import co.cask.cdap.proto.id.WorkflowId;
 import co.cask.cdap.spi.data.StructuredTableContext;
-<<<<<<< HEAD
 import co.cask.cdap.spi.data.TableNotFoundException;
 import co.cask.cdap.spi.data.transaction.TransactionRunner;
 import co.cask.cdap.spi.data.transaction.TransactionRunners;
 import co.cask.cdap.store.StoreDefinition;
-=======
->>>>>>> 9e298771
-import co.cask.cdap.spi.data.transaction.TransactionRunner;
-import co.cask.cdap.spi.data.transaction.TransactionRunners;
 import com.google.common.annotations.VisibleForTesting;
 import com.google.common.base.Preconditions;
 import com.google.common.collect.ImmutableMap;
@@ -77,8 +65,6 @@
 import com.google.common.reflect.TypeToken;
 import com.google.gson.Gson;
 import com.google.inject.Inject;
-import org.apache.tephra.RetryStrategies;
-import org.apache.tephra.TransactionSystemClient;
 import org.apache.twill.api.RunId;
 import org.slf4j.Logger;
 import org.slf4j.LoggerFactory;
@@ -96,7 +82,6 @@
 import java.util.function.Predicate;
 import java.util.stream.Collectors;
 import javax.annotation.Nullable;
-import javax.imageio.IIOException;
 
 /**
  * Implementation of the Store that ultimately places data into MetaDataTable.
@@ -112,19 +97,10 @@
   private static final Type STRING_MAP_TYPE = new TypeToken<Map<String, String>>() { }.getType();
 
   private DatasetFramework dsFramework;
-<<<<<<< HEAD
-=======
-  private Transactional transactional;
->>>>>>> 9e298771
   private TransactionRunner transactionRunner;
 
   @Inject
   public DefaultStore(CConfiguration conf, DatasetFramework framework, TransactionRunner transactionRunner) {
-<<<<<<< HEAD
-=======
-    this.configuration = conf;
-    this.dsFramework = framework;
->>>>>>> 9e298771
     this.transactionRunner = transactionRunner;
   }
 
@@ -138,8 +114,7 @@
     framework.addInstance(Table.class.getName(), WORKFLOW_STATS_INSTANCE_ID, DatasetProperties.EMPTY);
   }
 
-  private AppMetadataStore getAppMetadataStore(StructuredTableContext context) throws IOException,
-                                                                                     DatasetManagementException {
+  private AppMetadataStore getAppMetadataStore(StructuredTableContext context) {
     return AppMetadataStore.create(context);
   }
 
@@ -202,26 +177,24 @@
   @Override
   public void setStop(ProgramRunId id, long endTime, ProgramRunStatus runStatus,
                       BasicThrowable failureCause, byte[] sourceId) {
-    /*Preconditions.checkArgument(runStatus != null, "Run state of program run should be defined");
+    Preconditions.checkArgument(runStatus != null, "Run state of program run should be defined");
     TransactionRunners.run(transactionRunner, context -> {
       AppMetadataStore metaStore = getAppMetadataStore(context);
+      WorkflowTable workflowTable = getWorkflowTable(context);
       metaStore.recordProgramStop(id, endTime, runStatus, failureCause, sourceId);
 
       // This block has been added so that completed workflow runs can be logged to the workflow dataset
       WorkflowId workflowId = new WorkflowId(id.getParent().getParent(), id.getProgram());
       if (id.getType() == ProgramType.WORKFLOW && runStatus == ProgramRunStatus.COMPLETED) {
-        recordCompletedWorkflow(metaStore, workflowId, id.getRun());
+        recordCompletedWorkflow(metaStore, workflowTable, workflowId, id.getRun());
       }
       // todo: delete old history data
-    });*/
-  }
-
-<<<<<<< HEAD
-  private void recordCompletedWorkflow(AppMetadataStore metaStore, WorkflowId workflowId, String runId) {
-=======
-  private void recordCompletedWorkflow(AppMetadataStore metaStore, WorkflowDataset workflowDataset,
-                                       WorkflowId workflowId, String runId) throws IOException {
->>>>>>> 9e298771
+    });
+  }
+
+  private void recordCompletedWorkflow(AppMetadataStore metaStore, WorkflowTable workflowTable,
+                                       WorkflowId workflowId, String runId)
+    throws IOException {
     RunRecordMeta runRecord = metaStore.getRun(workflowId.run(runId));
     if (runRecord == null) {
       return;
@@ -269,10 +242,7 @@
       return;
     }
 
-    // TODO(CDAP-14770): merge the two transactions into one after appmetadatastore is migrated
-    TransactionRunners.run(transactionRunner, structuredTableContext -> {
-      getWorkflowTable(structuredTableContext).write(workflowId, runRecord, programRunsList);
-    });
+    workflowTable.write(workflowId, runRecord, programRunsList);
   }
 
   @Override
