/*
 * Copyright © 2015 Cask Data, Inc.
 *
 * Licensed under the Apache License, Version 2.0 (the "License"); you may not
 * use this file except in compliance with the License. You may obtain a copy of
 * the License at
 *
 * http://www.apache.org/licenses/LICENSE-2.0
 *
 * Unless required by applicable law or agreed to in writing, software
 * distributed under the License is distributed on an "AS IS" BASIS, WITHOUT
 * WARRANTIES OR CONDITIONS OF ANY KIND, either express or implied. See the
 * License for the specific language governing permissions and limitations under
 * the License.
 */

package co.cask.cdap.template.etl.batch;

import co.cask.cdap.api.data.format.Formats;
import co.cask.cdap.api.data.schema.Schema;
import co.cask.cdap.api.dataset.lib.TimePartitionedFileSet;
import co.cask.cdap.proto.AdapterConfig;
import co.cask.cdap.proto.Id;
import co.cask.cdap.template.etl.batch.config.ETLBatchConfig;
import co.cask.cdap.template.etl.common.ETLStage;
import co.cask.cdap.template.etl.common.Properties;
import co.cask.cdap.test.AdapterManager;
import co.cask.cdap.test.DataSetManager;
import co.cask.cdap.test.StreamManager;
import com.google.common.collect.ImmutableMap;
import com.google.common.collect.Lists;
import com.google.gson.Gson;
import org.apache.avro.generic.GenericRecord;
<<<<<<< HEAD
=======
import org.apache.avro.io.DatumReader;
import org.apache.hadoop.fs.Path;
import org.apache.twill.filesystem.Location;
>>>>>>> 7f09968f
import org.junit.Assert;
import org.junit.Test;
import parquet.avro.AvroParquetReader;

import java.util.List;
import java.util.concurrent.TimeUnit;

/**
 * Tests for {@link ETLBatchTemplate} for Stream conversion from stream to avro format for writing to
 * {@link TimePartitionedFileSet}
 */
public class ETLStreamConversionTest extends BaseETLBatchTest {
  private static final Gson GSON = new Gson();

  private static final Schema BODY_SCHEMA = Schema.recordOf(
    "event",
    Schema.Field.of("ticker", Schema.of(Schema.Type.STRING)),
    Schema.Field.of("num", Schema.of(Schema.Type.INT)),
    Schema.Field.of("price", Schema.of(Schema.Type.DOUBLE)));

  private static final Schema EVENT_SCHEMA = Schema.recordOf(
    "streamEvent",
    Schema.Field.of("ts", Schema.of(Schema.Type.LONG)),
    Schema.Field.of("headers", Schema.mapOf(Schema.of(Schema.Type.STRING), Schema.of(Schema.Type.STRING))),
    Schema.Field.of("ticker", Schema.of(Schema.Type.STRING)),
    Schema.Field.of("num", Schema.of(Schema.Type.INT)),
    Schema.Field.of("price", Schema.of(Schema.Type.DOUBLE)));

  @Test
  public void testStreamConversionTPFSParquetSink() throws Exception {
    String sinkType = "TPFSParquet";
    testSink(sinkType);
  }

  @Test
  public void testStreamConversionTPFSAvroSink() throws Exception {
    String sinkType = "TPFSAvro";
    testSink(sinkType);
  }

  private void testSink(String sinkType) throws Exception {
    String filesetName = "converted_stream";
    StreamManager streamManager = getStreamManager("myStream");
    streamManager.createStream();
    streamManager.send(ImmutableMap.of("header1", "bar"), "AAPL|10|500.32");

    ETLBatchConfig etlConfig = constructETLBatchConfig(filesetName, sinkType);
    AdapterConfig adapterConfig = new AdapterConfig("description", TEMPLATE_ID.getId(), GSON.toJsonTree(etlConfig));
    Id.Adapter adapterId = Id.Adapter.from(NAMESPACE, "sconversion");
    AdapterManager manager = createAdapter(adapterId, adapterConfig);

    manager.start();
    manager.waitForOneRunToFinish(4, TimeUnit.MINUTES);
    manager.stop();

    // get the output fileset, and read the parquet/avro files it output.
    DataSetManager<TimePartitionedFileSet> fileSetManager = getDataset(filesetName);
    TimePartitionedFileSet fileSet = fileSetManager.get();

    List<GenericRecord> records = readOutput(fileSet, EVENT_SCHEMA);
    Assert.assertEquals(1, records.size());
    clear();
  }

  private ETLBatchConfig constructETLBatchConfig(String fileSetName, String sinkType) {
    ETLStage source = new ETLStage("Stream", ImmutableMap.<String, String>builder()
      .put(Properties.Stream.NAME, "myStream")
      .put(Properties.Stream.DURATION, "10m")
      .put(Properties.Stream.DELAY, "0d")
      .put(Properties.Stream.FORMAT, Formats.CSV)
      .put(Properties.Stream.SCHEMA, BODY_SCHEMA.toString())
      .put("format.setting.delimiter", "|")
      .build());
    ETLStage sink = new ETLStage(sinkType,
                                 ImmutableMap.of(Properties.TimePartitionedFileSetDataset.SCHEMA,
                                                 EVENT_SCHEMA.toString(),
                                                 Properties.TimePartitionedFileSetDataset.TPFS_NAME, fileSetName));
    ETLStage transform = new ETLStage("Projection", ImmutableMap.<String, String>of());
    return new ETLBatchConfig("* * * * *", source, sink, Lists.newArrayList(transform));
  }


<<<<<<< HEAD
=======
          if (locName.endsWith(".avro")) {
            DataFileStream<GenericRecord> fileStream =
              new DataFileStream<>(file.getInputStream(), datumReader);
            while (fileStream.hasNext()) {
              records.add(fileStream.next());
            }
          }

          if (locName.endsWith(".parquet")) {
            Path parquetFile = new Path(file.toString());
            AvroParquetReader<GenericRecord> reader = new AvroParquetReader<GenericRecord>(parquetFile);
            GenericRecord result = reader.read();
            while (result != null) {
              records.add(result);
              result = reader.read();
            }
          }
        }
      }
    }
    return records;
  }
>>>>>>> 7f09968f
}<|MERGE_RESOLUTION|>--- conflicted
+++ resolved
@@ -31,15 +31,8 @@
 import com.google.common.collect.Lists;
 import com.google.gson.Gson;
 import org.apache.avro.generic.GenericRecord;
-<<<<<<< HEAD
-=======
-import org.apache.avro.io.DatumReader;
-import org.apache.hadoop.fs.Path;
-import org.apache.twill.filesystem.Location;
->>>>>>> 7f09968f
 import org.junit.Assert;
 import org.junit.Test;
-import parquet.avro.AvroParquetReader;
 
 import java.util.List;
 import java.util.concurrent.TimeUnit;
@@ -117,31 +110,4 @@
     ETLStage transform = new ETLStage("Projection", ImmutableMap.<String, String>of());
     return new ETLBatchConfig("* * * * *", source, sink, Lists.newArrayList(transform));
   }
-
-
-<<<<<<< HEAD
-=======
-          if (locName.endsWith(".avro")) {
-            DataFileStream<GenericRecord> fileStream =
-              new DataFileStream<>(file.getInputStream(), datumReader);
-            while (fileStream.hasNext()) {
-              records.add(fileStream.next());
-            }
-          }
-
-          if (locName.endsWith(".parquet")) {
-            Path parquetFile = new Path(file.toString());
-            AvroParquetReader<GenericRecord> reader = new AvroParquetReader<GenericRecord>(parquetFile);
-            GenericRecord result = reader.read();
-            while (result != null) {
-              records.add(result);
-              result = reader.read();
-            }
-          }
-        }
-      }
-    }
-    return records;
-  }
->>>>>>> 7f09968f
 }