/*
 * Copyright © 2015 Cask Data, Inc.
 *
 * Licensed under the Apache License, Version 2.0 (the "License"); you may not
 * use this file except in compliance with the License. You may obtain a copy of
 * the License at
 *
 * http://www.apache.org/licenses/LICENSE-2.0
 *
 * Unless required by applicable law or agreed to in writing, software
 * distributed under the License is distributed on an "AS IS" BASIS, WITHOUT
 * WARRANTIES OR CONDITIONS OF ANY KIND, either express or implied. See the
 * License for the specific language governing permissions and limitations under
 * the License.
 */

package co.cask.cdap.templates.etl.realtime.sinks;

import co.cask.cdap.api.annotation.Description;
import co.cask.cdap.api.annotation.Name;
import co.cask.cdap.api.annotation.Plugin;
import co.cask.cdap.api.data.format.StructuredRecord;
import co.cask.cdap.api.data.schema.Schema;
import co.cask.cdap.api.data.stream.Stream;
import co.cask.cdap.api.stream.StreamEventData;
import co.cask.cdap.api.templates.plugins.PluginConfig;
import co.cask.cdap.templates.etl.api.PipelineConfigurer;
import co.cask.cdap.templates.etl.api.config.ETLStage;
import co.cask.cdap.templates.etl.api.realtime.DataWriter;
import co.cask.cdap.templates.etl.api.realtime.RealtimeSink;
import co.cask.cdap.templates.etl.common.Properties;
import com.google.common.base.Preconditions;
import com.google.common.base.Strings;
import org.slf4j.Logger;
import org.slf4j.LoggerFactory;

import java.io.IOException;
import java.nio.ByteBuffer;
import java.util.Map;
import javax.annotation.Nullable;

/**
 * Real-time sink for Streams
 */
@Plugin(type = "sink")
@Name("Stream")
@Description("Real-time sink that outputs to the specified CDAP Stream")
public class StreamSink extends RealtimeSink<StructuredRecord> {
  private static final Logger LOG = LoggerFactory.getLogger(StreamSink.class);

  private static final String NAME_DESC = "The name of the stream to output to. Must be a valid stream name. " +
    "The stream will be created if it does not exist.";
  private static final String BODY_FIELD_DESC = "Name of the field in the record that contains the data to be " +
    "written to the specified stream. The data could be in binary format as a byte array or a ByteBuffer. " +
    "It can also be a String. If unspecified, the 'body' key is used.";
  private static final String HEADERS_FIELD_DESC = "Name of the field in the record that contains headers. " +
    "Headers are presumed to be a map of string to string.";

  private final StreamConfig streamConfig;

  public StreamSink(StreamConfig streamConfig) {
    this.streamConfig = streamConfig;
  }

  /**
   * Config class for StreamSink.
   */
  public static class StreamConfig extends PluginConfig {

    @Description(NAME_DESC)
    private String name;

    @Name(Properties.Stream.HEADERS_FIELD)
    @Description(HEADERS_FIELD_DESC)
    @Nullable
    private String headersField = Properties.Stream.DEFAULT_HEADERS_FIELD;

    @Name(Properties.Stream.BODY_FIELD)
    @Description(BODY_FIELD_DESC)
    @Nullable
<<<<<<< HEAD
    private String dataField = Properties.Stream.DEFAULT_DATA_FIELD;

    public StreamConfig(String streamName, String headersField, String dataField) {
      this.streamName = streamName;
      this.headersField = headersField;
      this.dataField = dataField;
    }

    public String getHeadersField() {
      return headersField == null ? "headers" : headersField;
    }

    public String getDataField() {
      return dataField == null ? "data" : dataField;
    }
=======
    private String bodyField = Properties.Stream.DEFAULT_BODY_FIELD;
>>>>>>> 1dfbbb6c
  }

  @Override
  public void configurePipeline(ETLStage stageConfig, PipelineConfigurer pipelineConfigurer) {
    Preconditions.checkArgument(!Strings.isNullOrEmpty(streamConfig.name),
                                "Stream name should be non-null, non-empty.");
    pipelineConfigurer.addStream(new Stream(streamConfig.name));
  }

  @Override
  public int write(Iterable<StructuredRecord> structuredRecords, DataWriter dataWriter) throws Exception {
    int numRecordsWritten = 0;
    for (StructuredRecord structuredRecord : structuredRecords) {
      Schema schema = structuredRecord.getSchema();
<<<<<<< HEAD
      Object data = structuredRecord.get(streamConfig.getDataField());
      Object headers = structuredRecord.get(streamConfig.getHeadersField());
=======
      Object data = structuredRecord.get(streamConfig.bodyField);
      Object headers = structuredRecord.get(streamConfig.headersField);
>>>>>>> 1dfbbb6c
      if (data == null) {
        LOG.debug("Found null data. Skipping record.");
        continue;
      }

      if (headers != null && !isHeadersSchemaPresentAndSupported(schema)) {
        LOG.debug("Headers found in input, however either the headers schema is not provided or the provided " +
                    "schema is not supported. Only a map of string keys and string values is supported. " +
                    "Skipping record.");
        continue;
      }

<<<<<<< HEAD
      Schema.Field dataSchemaField = schema.getField(streamConfig.getDataField());
=======
      Schema.Field dataSchemaField = schema.getField(streamConfig.bodyField);
>>>>>>> 1dfbbb6c
      switch (dataSchemaField.getSchema().getType()) {
        case BYTES:
          numRecordsWritten += writeBytes(dataWriter, data, headers);
          break;
        case STRING:
          numRecordsWritten += writeString(dataWriter, data, headers);
          break;
        default:
          LOG.debug("Type {} is not supported for writing to stream", data.getClass().getName());
          break;
      }
    }
    return numRecordsWritten;
  }

  private boolean isHeadersSchemaPresentAndSupported(Schema recordSchema) {
    Schema.Field headersSchemaField = recordSchema.getField(streamConfig.getHeadersField());
    if (headersSchemaField != null) {
      Map.Entry<Schema, Schema> mapSchema = headersSchemaField.getSchema().getMapSchema();
      return mapSchema.getKey().getType().equals(Schema.Type.STRING) &&
        mapSchema.getValue().getType().equals(Schema.Type.STRING);
    }
    return false;
  }

  private int writeBytes(DataWriter writer, Object data, Object headers) throws IOException {
    ByteBuffer buffer;
    if (data instanceof ByteBuffer) {
      buffer = (ByteBuffer) data;
    } else if (data instanceof byte []) {
      buffer = ByteBuffer.wrap((byte []) data);
    } else {
      LOG.debug("Type {} is not supported for writing to stream", data.getClass().getName());
      return 0;
    }
    if (headers != null && headers instanceof Map) {
      StreamEventData streamEventData = new StreamEventData((Map<String, String>) headers, buffer);
      writer.write(streamConfig.name, streamEventData);
    } else {
      writer.write(streamConfig.name, buffer);
    }
    return 1;
  }

  private int writeString(DataWriter writer, Object data, Object headers) throws IOException {
    if (headers != null && headers instanceof Map) {
      writer.write(streamConfig.name, (String) data, (Map<String, String>) headers);
    } else {
      writer.write(streamConfig.name, (String) data);
    }
    return 1;
  }
}<|MERGE_RESOLUTION|>--- conflicted
+++ resolved
@@ -78,25 +78,21 @@
     @Name(Properties.Stream.BODY_FIELD)
     @Description(BODY_FIELD_DESC)
     @Nullable
-<<<<<<< HEAD
-    private String dataField = Properties.Stream.DEFAULT_DATA_FIELD;
+    private String bodyField = Properties.Stream.DEFAULT_BODY_FIELD;
 
-    public StreamConfig(String streamName, String headersField, String dataField) {
-      this.streamName = streamName;
+    public StreamConfig(String name, String headersField, String bodyField) {
+      this.name = name;
       this.headersField = headersField;
-      this.dataField = dataField;
+      this.bodyField = bodyField;
     }
 
     public String getHeadersField() {
-      return headersField == null ? "headers" : headersField;
+      return headersField == null ? Properties.Stream.DEFAULT_HEADERS_FIELD : headersField;
     }
 
-    public String getDataField() {
-      return dataField == null ? "data" : dataField;
+    public String getBodyField() {
+      return bodyField == null ? Properties.Stream.DEFAULT_BODY_FIELD : bodyField;
     }
-=======
-    private String bodyField = Properties.Stream.DEFAULT_BODY_FIELD;
->>>>>>> 1dfbbb6c
   }
 
   @Override
@@ -111,13 +107,8 @@
     int numRecordsWritten = 0;
     for (StructuredRecord structuredRecord : structuredRecords) {
       Schema schema = structuredRecord.getSchema();
-<<<<<<< HEAD
-      Object data = structuredRecord.get(streamConfig.getDataField());
+      Object data = structuredRecord.get(streamConfig.getBodyField());
       Object headers = structuredRecord.get(streamConfig.getHeadersField());
-=======
-      Object data = structuredRecord.get(streamConfig.bodyField);
-      Object headers = structuredRecord.get(streamConfig.headersField);
->>>>>>> 1dfbbb6c
       if (data == null) {
         LOG.debug("Found null data. Skipping record.");
         continue;
@@ -130,11 +121,7 @@
         continue;
       }
 
-<<<<<<< HEAD
-      Schema.Field dataSchemaField = schema.getField(streamConfig.getDataField());
-=======
-      Schema.Field dataSchemaField = schema.getField(streamConfig.bodyField);
->>>>>>> 1dfbbb6c
+      Schema.Field dataSchemaField = schema.getField(streamConfig.getBodyField());
       switch (dataSchemaField.getSchema().getType()) {
         case BYTES:
           numRecordsWritten += writeBytes(dataWriter, data, headers);
