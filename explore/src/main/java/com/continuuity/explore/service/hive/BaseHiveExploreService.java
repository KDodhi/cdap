--- conflicted
+++ resolved
@@ -22,12 +22,9 @@
 import com.continuuity.explore.service.ExploreException;
 import com.continuuity.explore.service.ExploreService;
 import com.continuuity.explore.service.HandleNotFoundException;
-<<<<<<< HEAD
-=======
 import com.continuuity.explore.service.MetaDataInfo;
 import com.continuuity.explore.service.Result;
 import com.continuuity.explore.service.Status;
->>>>>>> 9abd6213
 import com.continuuity.hive.context.CConfCodec;
 import com.continuuity.hive.context.ConfigurationUtil;
 import com.continuuity.hive.context.ContextManager;
@@ -182,9 +179,6 @@
   }
 
   @Override
-<<<<<<< HEAD
-  public QueryHandle execute(String statement) throws ExploreException, SQLException {
-=======
   public Handle getColumns(String catalog, String schemaPattern, String tableNamePattern, String columnNamePattern)
     throws ExploreException, SQLException {
     try {
@@ -379,18 +373,11 @@
 
   @Override
   public Handle execute(String statement) throws ExploreException, SQLException {
->>>>>>> 9abd6213
     try {
       Map<String, String> sessionConf = startSession();
       // TODO: allow changing of hive user and password - REACTOR-271
       // It looks like the username and password below is not used when security is disabled in Hive Server2.
       SessionHandle sessionHandle = cliService.openSession("", "", sessionConf);
-<<<<<<< HEAD
-      OperationHandle operationHandle = doExecute(sessionHandle, statement);
-      QueryHandle handle = saveOperationInfo(operationHandle, sessionHandle, sessionConf);
-      LOG.trace("Executing statement: {} with handle {}", statement, handle);
-      return handle;
-=======
       try {
         OperationHandle operationHandle = doExecute(sessionHandle, statement);
         Handle handle = saveOperationInfo(operationHandle, sessionHandle, sessionConf);
@@ -400,7 +387,6 @@
         closeSession(sessionHandle);
         throw e;
       }
->>>>>>> 9abd6213
     } catch (HiveSQLException e) {
       throw getSqlException(e);
     } catch (Throwable e) {
