/*
 * Copyright © 2014 Cask Data, Inc.
 *
 * Licensed under the Apache License, Version 2.0 (the "License"); you may not
 * use this file except in compliance with the License. You may obtain a copy of
 * the License at
 *
 * http://www.apache.org/licenses/LICENSE-2.0
 *
 * Unless required by applicable law or agreed to in writing, software
 * distributed under the License is distributed on an "AS IS" BASIS, WITHOUT
 * WARRANTIES OR CONDITIONS OF ANY KIND, either express or implied. See the
 * License for the specific language governing permissions and limitations under
 * the License.
 */

package co.cask.cdap.client.util;

import co.cask.cdap.client.config.ClientConfig;
import co.cask.cdap.client.exception.DisconnectedException;
import co.cask.cdap.common.exception.UnauthorizedException;
import co.cask.cdap.security.authentication.client.AccessToken;
import co.cask.common.http.HttpMethod;
import co.cask.common.http.HttpRequest;
import co.cask.common.http.HttpRequests;
import co.cask.common.http.HttpResponse;
import com.google.common.collect.ImmutableMap;
import com.google.common.collect.Lists;
import com.google.inject.Inject;
import org.apache.commons.lang.ArrayUtils;

import java.io.IOException;
import java.net.HttpURLConnection;
import java.net.URL;
import java.util.List;
import java.util.Map;
import java.util.concurrent.TimeUnit;
import javax.ws.rs.core.HttpHeaders;

/**
 * Wrapper around the HTTP client implementation.
 */
public class RESTClient {

  private final List<Listener> listeners;
  private final ClientConfig clientConfig;

  @Inject
  public RESTClient(ClientConfig clientConfig) {
    this.clientConfig = clientConfig;
    this.listeners = Lists.newArrayList();
  }

  public RESTClient() {
    this(ClientConfig.getDefault());
  }

  public void addListener(Listener listener) {
    listeners.add(listener);
  }

  public boolean removeListener(Listener listener) {
    return listeners.remove(listener);
  }

  public HttpResponse execute(HttpRequest request, AccessToken accessToken, int... allowedErrorCodes)
    throws IOException, UnauthorizedException, DisconnectedException {
    return execute(HttpRequest.builder(request).addHeaders(getAuthHeaders(accessToken)).build(), allowedErrorCodes);
  }

  public HttpResponse execute(HttpMethod httpMethod, URL url, AccessToken accessToken, int... allowedErrorCodes)
    throws IOException, UnauthorizedException, DisconnectedException {
    return execute(HttpRequest.builder(httpMethod, url)
                     .addHeaders(getAuthHeaders(accessToken))
                     .build(), allowedErrorCodes);
  }

  public HttpResponse execute(HttpMethod httpMethod, URL url, Map<String, String> headers, AccessToken accessToken,
                              int... allowedErrorCodes)
    throws IOException, UnauthorizedException, DisconnectedException {
    return execute(HttpRequest.builder(httpMethod, url)
                     .addHeaders(headers)
                     .addHeaders(getAuthHeaders(accessToken))
                     .build(), allowedErrorCodes);
  }

  public HttpResponse execute(HttpMethod httpMethod, URL url, String body, Map<String, String> headers,
                              AccessToken accessToken, int... allowedErrorCodes)
    throws IOException, UnauthorizedException, DisconnectedException {
    return execute(HttpRequest.builder(httpMethod, url)
                     .addHeaders(headers)
                     .addHeaders(getAuthHeaders(accessToken))
                     .withBody(body).build(), allowedErrorCodes);
  }

  private HttpResponse execute(HttpRequest request, int... allowedErrorCodes)
<<<<<<< HEAD
    throws IOException, UnauthorizedException {
=======
    throws IOException, UnauthorizedException, DisconnectedException {
>>>>>>> 8d3682e1

    int currentTry = 0;
    HttpResponse response;
    do {
      onRequest(request, currentTry);
      response = HttpRequests.execute(request, clientConfig.getDefaultRequestConfig());

      int responseCode = response.getResponseCode();
      if (responseCode == HttpURLConnection.HTTP_UNAVAILABLE) {
        currentTry++;
        try {
          TimeUnit.MILLISECONDS.sleep(100);
        } catch (InterruptedException e) {
          break;
        }
        continue;
      }

      onResponse(request, response, currentTry);
      if (responseCode == HttpURLConnection.HTTP_UNAUTHORIZED) {
        throw new UnauthorizedException("Unauthorized status code received from the server.");
      }
      if (!isSuccessful(responseCode) && !ArrayUtils.contains(allowedErrorCodes, responseCode)) {
        throw new IOException(responseCode + ": " + response.getResponseBodyAsString());
      }
      return response;
    } while (currentTry <= clientConfig.getUnavailableRetryLimit());
    return response;
  }

  private void onRequest(HttpRequest request, int attempt) {
    for (Listener listener : listeners) {
      listener.onRequest(request, attempt);
    }
  }

  private void onResponse(HttpRequest request, HttpResponse response, int attemptsMade) {
    for (Listener listener : listeners) {
      listener.onResponse(request, response, attemptsMade);
    }
  }

  public HttpResponse upload(HttpRequest request, AccessToken accessToken, int... allowedErrorCodes)
    throws IOException, UnauthorizedException, DisconnectedException {

    HttpResponse response = HttpRequests.execute(
      HttpRequest.builder(request).addHeaders(getAuthHeaders(accessToken)).build(),
      clientConfig.getUploadRequestConfig());
    int responseCode = response.getResponseCode();
    if (!isSuccessful(responseCode) && !ArrayUtils.contains(allowedErrorCodes, responseCode)) {
      if (responseCode == HttpURLConnection.HTTP_UNAUTHORIZED) {
        throw new UnauthorizedException("Unauthorized status code received from the server.");
      }
      throw new IOException(response.getResponseBodyAsString());
    }
    return response;
  }

  private boolean isSuccessful(int responseCode) {
    return 200 <= responseCode && responseCode <= 299;
  }

  private Map<String, String> getAuthHeaders(AccessToken accessToken) {
    Map<String, String> headers = ImmutableMap.of();
    if (accessToken != null) {
      headers = ImmutableMap.of(HttpHeaders.AUTHORIZATION, accessToken.getTokenType() + " " + accessToken.getValue());
    }
    return headers;
  }

  /**
   * Listener for when requests are made and when responses are received.
   */
  public static interface Listener {
    void onRequest(HttpRequest request, int attempt);
    void onResponse(HttpRequest request, HttpResponse response, int attemptsMade);
  }
}<|MERGE_RESOLUTION|>--- conflicted
+++ resolved
@@ -94,11 +94,7 @@
   }
 
   private HttpResponse execute(HttpRequest request, int... allowedErrorCodes)
-<<<<<<< HEAD
-    throws IOException, UnauthorizedException {
-=======
     throws IOException, UnauthorizedException, DisconnectedException {
->>>>>>> 8d3682e1
 
     int currentTry = 0;
     HttpResponse response;
