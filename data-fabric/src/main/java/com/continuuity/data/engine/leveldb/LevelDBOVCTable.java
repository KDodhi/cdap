package com.continuuity.data.engine.leveldb;

import com.continuuity.api.common.Bytes;
import com.continuuity.api.data.OperationException;
import com.continuuity.api.data.OperationResult;
import com.continuuity.common.utils.ImmutablePair;
import com.continuuity.data.engine.leveldb.KeyValue.Type;
import com.continuuity.data.operation.StatusCode;
import com.continuuity.data.operation.executor.ReadPointer;
import com.continuuity.data.operation.executor.omid.TransactionOracle;
import com.continuuity.data.table.AbstractOVCTable;
import com.continuuity.data.table.Scanner;
import com.continuuity.data.util.RowLockTable;
import com.google.common.base.Preconditions;
import com.google.common.base.Throwables;
import com.google.common.collect.Maps;
import org.iq80.leveldb.DB;
import org.iq80.leveldb.DBComparator;
import org.iq80.leveldb.DBException;
import org.iq80.leveldb.DBIterator;
import org.iq80.leveldb.Options;
import org.iq80.leveldb.WriteOptions;
import org.slf4j.Logger;
import org.slf4j.LoggerFactory;

import java.io.File;
import java.io.IOException;
import java.io.UnsupportedEncodingException;
import java.net.URLEncoder;
import java.util.ArrayList;
import java.util.Arrays;
import java.util.Iterator;
import java.util.List;
import java.util.Map;
import java.util.TreeMap;

import static org.fusesource.leveldbjni.JniDBFactory.factory;

/**
 * Implementation of an OVCTable over a LevelDB Database.
 */
public class LevelDBOVCTable extends AbstractOVCTable {

  private static final Logger LOG = LoggerFactory.getLogger(LevelDBOVCTable.class);

  private static final byte[] FAMILY = new byte[]{'f'};

  private static final byte[] NULL_VAL = new byte[0];

  private final String basePath;

  private final String encodedTableName;

  private final Integer blockSize;
  private final Long cacheSize;

  protected DB db;

  // this will be used for row-level locking. Because the levelDB may grow very large,
  // and we want to keep the memory footprint small, we will always remove locks from
  // the table at the time we release them. This can have a slight performance overhead,
  // because other threads can get an invalid lock (see RowLockTable) and then have to
  // create a new lock. Therefore we always use validLock() to obtain a lock.
  private final RowLockTable locks = new RowLockTable();

  public LevelDBOVCTable(final String basePath, final String tableName, final Integer blockSize, final Long cacheSize) {
    this.basePath = basePath;
    this.blockSize = blockSize;
    this.cacheSize = cacheSize;
    try {
      this.encodedTableName = URLEncoder.encode(tableName, "ASCII");
    } catch (UnsupportedEncodingException e) {
      LOG.error("Error encoding table name '" + tableName + "'", e);
      throw new RuntimeException(e);
    }
  }

<<<<<<< HEAD
  private String generateDBPath() {
    return new File(basePath, encodedTableName).getAbsolutePath();
=======
  protected String generateDBPath() {
    return basePath + System.getProperty("file.separator") +
      dbFilePrefix + encodedTableName;
>>>>>>> eb97010d
  }

  protected Options generateDBOptions(boolean createIfMissing, boolean errorIfExists) {
    Options options = new Options();
    options.createIfMissing(createIfMissing);
    options.errorIfExists(errorIfExists);
    options.comparator(new KeyValueDBComparator());
    options.blockSize(blockSize);
    options.cacheSize(cacheSize);
    return options;
  }

  public synchronized boolean openTable() throws OperationException {
    try {
      this.db = factory.open(new File(generateDBPath()), generateDBOptions(false, false));
      return true;
    } catch (IOException e) {
      return false;
    }
  }

  public synchronized void initializeTable() throws OperationException {
    try {
      this.db = factory.open(new File(generateDBPath()), generateDBOptions(true, false));
    } catch (IOException e) {
      throw createOperationException(e, "create");
    }
  }

  /**
   * A comparator for the keys of HBase key/value pairs.
   */
  public static class KeyValueDBComparator implements DBComparator {

    @Override
    public int compare(byte[] left, byte[] right) {
      return KeyValue.KEY_COMPARATOR.compare(left, right);
    }

    @Override
    public byte[] findShortSuccessor(byte[] key) {
      return key;
    }

    @Override
    public byte[] findShortestSeparator(byte[] start, byte[] limit) {
      return start;
    }

    @Override
    public String name() {
      return "hbase-kv";
    }

  }

  // LevelDB specific helpers

  protected byte[] createStartKey(byte[] row) {
    return new KeyValue(row, FAMILY, null, KeyValue.LATEST_TIMESTAMP, Type.Maximum).getKey();
  }

  protected byte[] createStartKey(byte[] row, byte[] column) {
    return new KeyValue(row, FAMILY, column, KeyValue.LATEST_TIMESTAMP, Type.Maximum).getKey();
  }

  protected byte[] createEndKey(byte[] row) {
    return new KeyValue(row, null, null, KeyValue.LATEST_TIMESTAMP, Type.Minimum).getKey();
  }

  protected byte[] createEndKey(byte[] row, byte[] column) {
    return new KeyValue(row, FAMILY, column, 0L, Type.Minimum).getKey();
  }

  protected byte[] appendByte(final byte[] value, byte b) {
    byte[] newValue = new byte[value.length + 1];
    System.arraycopy(value, 0, newValue, 0, value.length);
    newValue[value.length] = b;
    return newValue;
  }

  private KeyValue readKeyValueRangeAndGetLatest(byte[] row, byte[] column, ReadPointer readPointer)
    throws DBException, IOException {
    DBIterator iterator = db.iterator();
    try {
      byte[] startKey = createStartKey(row, column);
      byte[] endKey = createEndKey(row, column);
      long lastDelete = -1;
      long undeleted = -1;
      for (iterator.seek(startKey); iterator.hasNext(); iterator.next()) {
        byte[] key = iterator.peekNext().getKey();
        byte[] value = iterator.peekNext().getValue();
        // If we have reached past the endKey, nothing was found, return null

        if (KeyValue.KEY_COMPARATOR.compare(key, endKey) >= 0) {
          return null;
        }

        KeyValue kv = createKeyValue(key, value);
        long curVersion = kv.getTimestamp();

        // Determine if this KV is visible
        if (!readPointer.isVisible(curVersion)) {
          continue;
        }
        KeyValue.Type type = Type.codeToType(kv.getType());

        if (type == Type.Delete) {
          lastDelete = curVersion;
        } else if (type == Type.UndeleteColumn) {
          undeleted = curVersion;
        } else if (type == Type.DeleteColumn) {
          if (undeleted != curVersion) {
            break;
          }
        } else if (type == Type.Put) {
          if (curVersion != lastDelete) {
            // If we get here, this version is visible
            return kv;
          }
        }
      }
    } finally {
      iterator.close();
    }
    // Nothing found
    return null;
  }

  private Map<byte[], byte[]> readKeyValueRangeAndGetLatest(byte[] row, ReadPointer readPointer)
    throws DBException, IOException {
    return readKeyValueRangeAndGetLatest(row, null, null, readPointer, -1);
  }

  private Map<byte[], byte[]> readKeyValueRangeAndGetLatest(byte[] row, byte[][] columns, ReadPointer readPointer)
    throws DBException, IOException {
    Map<byte[], byte[]> map = new TreeMap<byte[], byte[]>(Bytes.BYTES_COMPARATOR);
    byte[][] orderedColumns = Arrays.copyOf(columns, columns.length);
    Arrays.sort(orderedColumns, Bytes.BYTES_COMPARATOR);
    byte[] startKey = createStartKey(row, orderedColumns[0]);
    byte[] endKey = createEndKey(row, orderedColumns[columns.length - 1]);
    DBIterator iterator = db.iterator();
    int colIdx = 0;
    long lastDelete = -1;
    long undeleted = -1;

    try {
      for (iterator.seek(startKey); iterator.hasNext(); ) {
        byte[] key = iterator.peekNext().getKey();
        byte[] value = iterator.peekNext().getValue();
        // If we have reached past the endKey, nothing was found, return null

        if (KeyValue.KEY_COMPARATOR.compare(key, endKey) >= 0) {
          return map;
        }
        KeyValue kv = createKeyValue(key, value);
        long curVersion = kv.getTimestamp();

        // Determine if this KV is visible
        if (!readPointer.isVisible(curVersion)) {
          iterator.next();
          continue;
        }
        Type type = Type.codeToType(kv.getType());

        if (type == Type.Delete) {
          //delete of one version
          lastDelete = curVersion;
          iterator.next();
        } else if (type == Type.UndeleteColumn) {
          undeleted = curVersion;
          iterator.next();
        } else if (type == Type.DeleteColumn) {
          //delete of entire column (all cells)
          if (undeleted != curVersion) {
            if (colIdx == orderedColumns.length - 1) {
              break;
            }
            iterator.seek(createStartKey(row, orderedColumns[++colIdx]));
          } else {
            iterator.next();
          }
        } else if (type == Type.Put) {
          if (curVersion != lastDelete) {
            // If we get here, this version is visible
            map.put(kv.getQualifier(), kv.getValue());
            if (colIdx == orderedColumns.length - 1) {
              break;
            }
            iterator.seek(createStartKey(row, orderedColumns[++colIdx]));
          } else {
            iterator.next();
          }
        }
      }
    } finally {
      iterator.close();
    }
    return map;
  }

  private byte[] getNextLexicographicalQualifier(byte[] qualifier) {
    //appending 0x00 to current qualifier gives you next possible lexicographical
    return appendByte(qualifier, (byte) 0x00);
  }

  private Map<byte[], byte[]> readKeyValueRangeAndGetLatest(byte[] row, byte[] startColumn, byte[] stopColumn,
                                                            ReadPointer readPointer, int limit)
    throws DBException, IOException {
    // negative limit means unlimited results
    if (limit <= 0) {
      limit = Integer.MAX_VALUE;
    }

    byte[] startKey = startColumn == null ? createStartKey(row) : createStartKey(row, startColumn);
    byte[] endKey = stopColumn == null ? createEndKey(row) : createEndKey(row, stopColumn);

    Map<byte[], byte[]> map = new TreeMap<byte[], byte[]>(Bytes.BYTES_COMPARATOR);
    DBIterator iterator = db.iterator();
    byte[] prevColumn = null;
    long lastDelete = -1;
    long undeleted = -1;

    try {
      for (iterator.seek(startKey); iterator.hasNext(); ) {
        byte[] key = iterator.peekNext().getKey();
        byte[] value = iterator.peekNext().getValue();
        // If we have reached past the endKey, nothing was found, return null
        KeyValue kv = createKeyValue(key, value);
        long curVersion = kv.getTimestamp();
        byte[] curColumn = kv.getQualifier();

        if ((Bytes.equals(curColumn, stopColumn)) || (KeyValue.KEY_COMPARATOR.compare(key, endKey) >= 0)) {
          return map;
        }

        // Determine if this KV is visible
        if (!readPointer.isVisible(curVersion)) {
          prevColumn = curColumn;
          iterator.next();
          continue;
        }
        Type type = Type.codeToType(kv.getType());

        if (type == Type.Delete) {
          //delete of one version
          lastDelete = curVersion;
          prevColumn = curColumn;
          iterator.next();
        } else if (type == Type.UndeleteColumn) {
          undeleted = curVersion;
          prevColumn = null;
          iterator.next();
        } else if (type == Type.DeleteColumn) {
          //delete of entire column (all cells)
          if (undeleted == curVersion) {
            iterator.next();
          } else {
            lastDelete = -1;
            undeleted = -1;
            iterator.seek(createStartKey(row, getNextLexicographicalQualifier(curColumn)));
          }
          prevColumn = null;
        } else if (type == Type.Put) {
          if ((curVersion == lastDelete) && (Bytes.equals(prevColumn, curColumn))) {
            prevColumn = curColumn;
            iterator.next();
          } else {
            // If we get here, this version is visible
            map.put(curColumn, kv.getValue());
            // break out if limit reached
            if (map.size() == limit) {
              break;
            }
            prevColumn = key;
            lastDelete = -1;
            undeleted = -1;
            iterator.seek(createStartKey(row, getNextLexicographicalQualifier(curColumn)));
          }
        }
      }
    } finally {
      iterator.close();
    }
    return map;
  }

  protected KeyValue createKeyValue(byte[] key, byte[] value) {
    int len = key.length + value.length + (2 * Bytes.SIZEOF_INT);
    byte[] kvBytes = new byte[len];
    int pos = 0;
    pos = Bytes.putInt(kvBytes, pos, key.length);
    pos = Bytes.putInt(kvBytes, pos, value.length);
    pos = Bytes.putBytes(kvBytes, pos, key, 0, key.length);
    Bytes.putBytes(kvBytes, pos, value, 0, value.length);
    return new KeyValue(kvBytes);
  }

  // Administrative Operations

  @Override
  public synchronized void clear() throws OperationException {
    try {
      db.close();
      factory.destroy(new File(generateDBPath()), new Options());
    } catch (IOException e) {
      throw createOperationException(e, "clearing");
    }
    initializeTable();
  }

  // Simple Write Operations

  @Override
  public void put(byte[] row, byte[] column, long version, byte[] value) throws OperationException {
    performInsert(row, column, version, Type.Put, value);
  }

  @Override
  public void put(byte[] row, byte[][] columns, long version, byte[][] values) throws OperationException {
    performInsert(row, columns, version, Type.Put, values);
  }

  @Override
  public void put(byte[][] rows, byte[][] columns, long version, byte[][] values) throws OperationException {
    assert (rows.length == columns.length);
    assert (rows.length == values.length);

    for (int i = 0; i < rows.length; ++i) {
      performInsert(rows[i], columns[i], version, Type.Put, values[i]);
    }
  }

  @Override
  public void put(byte[][] rows, byte[][][] columnsPerRow, long version, byte[][][] valuesPerRow)
    throws OperationException {
    for (int i = 0; i < rows.length; i++) {
      performInsert(rows[i], columnsPerRow[i], version, Type.Put, valuesPerRow[i]);
    }
  }

// Delete Operations

  @Override
  public void delete(byte[] row, byte[] column, long version) throws OperationException {
    performInsert(row, column, version, Type.Delete, NULL_VAL);
  }

  @Override
  public void delete(byte[] row, byte[][] columns, long version) throws OperationException {
    performInsert(row, columns, version, Type.Delete, generateDeleteVals(columns.length));
  }

  @Override
  public void deleteAll(byte[] row, byte[] column, long version) throws OperationException {
    performInsert(row, column, version, Type.DeleteColumn, NULL_VAL);
  }

  @Override
  public void deleteAll(byte[] row, byte[][] columns, long version) throws OperationException {
    performInsert(row, columns, version, Type.DeleteColumn, generateDeleteVals(columns.length));
  }

  @Override
  public void deleteDirty(byte[] row, byte[][] columns, long version) throws OperationException {
    deleteAll(row, columns, version);
  }

  @Override
  public void deleteDirty(byte[][] rows) throws OperationException {
    try {
      for (byte[] row : rows) {
        byte[] startKey = createStartKey(row);
        byte[] endKey = createEndKey(row);
        DBIterator iterator = db.iterator();
        iterator.seek(startKey);
        while (iterator.hasNext()) {
          byte[] nextKey = iterator.next().getKey();
          if (KeyValue.KEY_COMPARATOR.compare(nextKey, endKey) > 0) {
            break;
          }
          db.delete(nextKey);
        }
        // we don't want to keep row locks for rows that are not around any more
        locks.removeLock(new RowLockTable.Row(row));
      }
    } catch (DBException dbe) {
      throw createOperationException(dbe, "delete");
    }
  }

  @Override
  public void deleteRowsDirtily(byte[] startRow, byte[] stopRow) throws OperationException {
    Preconditions.checkNotNull(startRow, "start row cannot be null");
    try {
      byte[] startKey = createStartKey(startRow);
      // the start key of the stopRow is our upper bound
      byte[] endKey = stopRow == null ? null : createStartKey(stopRow);
      DBIterator iterator = db.iterator();
      iterator.seek(startKey);
      while (iterator.hasNext()) {
        byte[] nextKey = iterator.next().getKey();
        if (endKey != null && KeyValue.KEY_COMPARATOR.compare(nextKey, endKey) >= 0) {
          break;
        }
        db.delete(nextKey);
      }
      // don't forget to invalidate and remove the locks for all the rows
      locks.removeRange(new RowLockTable.Row(startRow), stopRow == null ? null : new RowLockTable.Row(stopRow));
    } catch (DBException dbe) {
      throw createOperationException(dbe, "delete");
    }
  }

  @Override
  public void undeleteAll(byte[] row, byte[] column, long version) throws OperationException {
    performInsert(row, column, version, Type.UndeleteColumn, NULL_VAL);
  }

  @Override
  public void undeleteAll(byte[] row, byte[][] columns, long version) throws OperationException {
    performInsert(row, columns, version, Type.UndeleteColumn, generateDeleteVals(columns.length));
  }

  private byte[][] generateDeleteVals(int length) {
    byte[][] values = new byte[length][];
    for (int i = 0; i < values.length; i++) {
      values[i] = NULL_VAL;
    }
    return values;
  }


  // Read Operations

  @Override
  public OperationResult<Map<byte[], byte[]>> get(byte[] row, ReadPointer readPointer) throws OperationException {
    try {
      Map<byte[], byte[]> latest = readKeyValueRangeAndGetLatest(row, readPointer);
      if (latest.isEmpty()) {
        return new OperationResult<Map<byte[], byte[]>>(StatusCode.KEY_NOT_FOUND);
      }
      return new OperationResult<Map<byte[], byte[]>>(latest);
    } catch (IOException e) {
      throw createOperationException(e, "get");
    }
  }

  @Override
  public OperationResult<byte[]> get(byte[] row, byte[] column, ReadPointer readPointer) throws OperationException {
    OperationResult<ImmutablePair<byte[], Long>> res = getWithVersion(row, column, readPointer);
    if (res.isEmpty()) {
      return new OperationResult<byte[]>(res.getStatus(), res.getMessage());
    } else {
      return new OperationResult<byte[]>(res.getValue().getFirst());
    }
  }

  @Override
  public OperationResult<byte[]> getDirty(byte[] row, byte[] column) throws OperationException {
    return get(row, column, TransactionOracle.DIRTY_READ_POINTER);
  }

  @Override
  public OperationResult<ImmutablePair<byte[], Long>> getWithVersion(byte[] row, byte[] column, ReadPointer readPointer)
    throws OperationException {
    try {
      KeyValue latest = readKeyValueRangeAndGetLatest(row, column, readPointer);
      if (latest == null) {
        return new OperationResult<ImmutablePair<byte[], Long>>(StatusCode.COLUMN_NOT_FOUND);
      }

      return new OperationResult<ImmutablePair<byte[], Long>>(new ImmutablePair<byte[], Long>(latest.getValue(),
                                                                                              latest.getTimestamp()));

    } catch (IOException e) {
      throw createOperationException(e, "get");
    }
  }

  @Override
  public OperationResult<Map<byte[], byte[]>> get(byte[] row, final byte[] startColumn, final byte[] stopColumn,
                                                  int limit, ReadPointer readPointer)
    throws OperationException {
    try {
      Map<byte[], byte[]> latest = readKeyValueRangeAndGetLatest(row, startColumn, stopColumn, readPointer, limit);

      if (latest == null || latest.isEmpty()) {
        return new OperationResult<Map<byte[], byte[]>>(StatusCode.COLUMN_NOT_FOUND);
      }
      return new OperationResult<Map<byte[], byte[]>>(latest);
    } catch (IOException e) {
      throw createOperationException(e, "get");
    }
  }

  @Override
  public OperationResult<Map<byte[], byte[]>> get(byte[] row, byte[][] columns, ReadPointer readPointer)
    throws OperationException {
    try {
      Map<byte[], byte[]> map = readKeyValueRangeAndGetLatest(row, columns, readPointer);

      if (map == null || map.isEmpty()) {

        return new OperationResult<Map<byte[], byte[]>>(StatusCode.COLUMN_NOT_FOUND);
      }
      return new OperationResult<Map<byte[], byte[]>>(map);
    } catch (IOException e) {
      throw createOperationException(e, "get");
    }
  }

  @Override
  public OperationResult<Map<byte[], Map<byte[], byte[]>>> getAllColumns(byte[][] rows, byte[][] columns,
                                                                         ReadPointer readPointer)
    throws OperationException {
    // TODO: can the below algorithm be improved by doing something like a scan of rows instead of point lookups?
    Map<byte[], Map<byte[], byte[]>> retMap = new TreeMap<byte[], Map<byte[], byte[]>>(Bytes.BYTES_COMPARATOR);
    try {
      for (byte[] row : rows) {
        Map<byte[], byte[]> map = readKeyValueRangeAndGetLatest(row, columns, readPointer);
        if (map != null) {
          retMap.put(row, map);
        }
      }
      // Remove empty rows
      Iterator<Map.Entry<byte[], Map<byte[], byte[]>>> iterator = retMap.entrySet().iterator();
      while (iterator.hasNext()) {
        if (iterator.next().getValue().isEmpty()) {
          iterator.remove();
        }
      }
      if (retMap.isEmpty()) {
        return new OperationResult<Map<byte[], Map<byte[], byte[]>>>(StatusCode.KEY_NOT_FOUND);
      } else {
        return new OperationResult<Map<byte[], Map<byte[], byte[]>>>(retMap);
      }
    } catch (IOException e) {
      throw createOperationException(e, "get");
    }
  }

  // Scan Operations

  @Override
  public List<byte[]> getKeys(int limit, int offset, ReadPointer readPointer) throws OperationException {
    DBIterator iterator = db.iterator();

    try {
      List<KeyValue> kvs = new ArrayList<KeyValue>();
      for (iterator.seekToFirst(); iterator.hasNext(); iterator.next()) {
        byte[] key = iterator.peekNext().getKey();
        byte[] value = iterator.peekNext().getValue();
        kvs.add(createKeyValue(key, value));
      }

      List<byte[]> keys = new ArrayList<byte[]>(limit > 1024 ? 1024 : limit);
      int returned = 0;
      int skipped = 0;
      long lastDelete = -1;
      long undeleted = -1;
      byte[] lastRow = new byte[0];
      byte[] curRow = new byte[0];
      byte[] curCol = new byte[0];
      byte[] lastCol = new byte[0];
      for (KeyValue kv : kvs) {
        if (returned >= limit) {
          break;
        }

        // See if we already included this row
        byte[] row = kv.getRow();
        if (Bytes.equals(lastRow, row)) {
          continue;
        }

        // See if this is a new row (clear col/del tracking if so)
        if (!Bytes.equals(curRow, row)) {
          lastCol = new byte[0];
          curCol = new byte[0];
          lastDelete = -1;
          undeleted = -1;
        }
        curRow = row;

        // Check visibility of this entry
        long curVersion = kv.getTimestamp();
        // Check if this entry is visible, skip if not
        if (!readPointer.isVisible(curVersion)) {
          continue;
        }

        byte[] column = kv.getQualifier();
        // Check if this column has been completely deleted
        if (Bytes.equals(lastCol, column)) {
          continue;
        }
        // Check if this is a new column, reset delete pointers if so
        if (!Bytes.equals(curCol, column)) {
          curCol = column;
          lastDelete = -1;
          undeleted = -1;
        }
        // Check if type is a delete and execute accordingly
        Type type = Type.codeToType(kv.getType());
        if (type == Type.UndeleteColumn) {
          undeleted = curVersion;
          continue;
        }
        if (type == Type.DeleteColumn) {
          if (undeleted == curVersion) {
            continue;
          } else {
            // The rest of this column has been deleted, act like we returned it
            lastCol = column;
            continue;
          }
        }
        if (type == Type.Delete) {
          lastDelete = curVersion;
          continue;
        }
        if (curVersion == lastDelete) {
          continue;
        }
        // Column is valid, therefore row is valid, add row
        lastRow = row;
        if (skipped < offset) {
          skipped++;
        } else {
          keys.add(row);
          returned++;
        }
      }
      return keys;
    } finally {
      try {
        iterator.close();
      } catch (IOException e) {
        throw createOperationException(e, "closing iterator");
      }
    }
  }

  @Override
  public Scanner scan(byte[] startRow, byte[] stopRow, ReadPointer readPointer) {
    return new LevelDBScanner(db.iterator(), startRow, stopRow, readPointer);
  }

  // Private Helper Methods

  private void performInsert(byte[] row, byte[] column, long version, Type type, byte[] value)
    throws OperationException {
    KeyValue kv = new KeyValue(row, FAMILY, column, version, type, value);
    try {
      WriteOptions options = new WriteOptions();
      // options.sync(true); We can enable fsync() on every write, off for now
      db.put(kv.getKey(), kv.getValue(), options);
    } catch (DBException dbe) {
      throw createOperationException(dbe, "insert");
    }
  }

  private void performInsert(byte[] row, byte[][] columns, long version, Type type, byte[][] values)
    throws OperationException {
    for (int i = 0; i < columns.length; i++) {
      performInsert(row, columns[i], version, type, values[i]);
    }
  }

  /**
   * Result has (column, version, kvtype, id, value).
   *
   * @throws DBException
   */

  // Read-Modify-Write Operations
  private long internalIncrement(byte[] row, byte[] column, long amount, ReadPointer readPointer, long writeVersion)
    throws OperationException {
    long newAmount = amount;
    // Read existing value
    OperationResult<byte[]> readResult = get(row, column, readPointer);
    if (!readResult.isEmpty()) {
      try {
        newAmount += Bytes.toLong(readResult.getValue());
      } catch (IllegalArgumentException e) {
        throw new OperationException(StatusCode.ILLEGAL_INCREMENT, e.getMessage(), e);
      }
    }
    // Write new value
    performInsert(row, column, writeVersion, Type.Put, Bytes.toBytes(newAmount));
    return newAmount;
  }

  @Override
  public long increment(byte[] row, byte[] column, long amount, ReadPointer readPointer, long writeVersion)
    throws OperationException {
    RowLockTable.Row r = new RowLockTable.Row(row);
    this.locks.validLock(r);
    long newAmount;
    try {
      newAmount = internalIncrement(row, column, amount, readPointer, writeVersion);
    } finally {
      this.locks.unlockAndRemove(r);
    }
    return newAmount;
  }

  @Override
  public Map<byte[], Long> increment(byte[] row, byte[][] columns, long[] amounts, ReadPointer readPointer,
                                     long writeVersion)
    throws OperationException {
    RowLockTable.Row r = new RowLockTable.Row(row);
    this.locks.validLock(r);
    Map<byte[], Long> ret = new TreeMap<byte[], Long>(Bytes.BYTES_COMPARATOR);
    try {
      for (int i = 0; i < columns.length; i++) {
        ret.put(columns[i], internalIncrement(row, columns[i], amounts[i], readPointer, writeVersion));
      }
    } finally {
      this.locks.unlockAndRemove(r);
    }
    return ret;
  }

  @Override
  public long incrementAtomicDirtily(byte[] row, byte[] column, long amount) throws OperationException {
    return increment(row, column, amount, TransactionOracle.DIRTY_READ_POINTER, TransactionOracle.DIRTY_WRITE_VERSION);
  }

  @Override
  public void compareAndSwap(byte[] row, byte[] column, byte[] expectedValue, byte[] newValue,
                             ReadPointer readPointer, long writeVersion)
    throws OperationException {

    RowLockTable.Row r = new RowLockTable.Row(row);
    this.locks.validLock(r);
    try {
      // Read existing value
      OperationResult<byte[]> readResult = get(row, column, readPointer);
      byte[] existingValue = readResult.getValue();

      // Handle cases regarding non-existent values
      if (existingValue == null && expectedValue != null) {
        throw new OperationException(StatusCode.WRITE_CONFLICT, "CompareAndSwap expected value mismatch");
      }
      if (existingValue != null && expectedValue == null) {
        throw new OperationException(StatusCode.WRITE_CONFLICT, "CompareAndSwap expected value mismatch");
      }

      // if nothing existed, write data
      if (expectedValue == null) {
        performInsert(row, column, writeVersion, Type.Put, newValue);
        return;
      }

      // check if expected == existing, fail if not
      if (!Bytes.equals(expectedValue, existingValue)) {
        throw new OperationException(StatusCode.WRITE_CONFLICT, "CompareAndSwap expected value mismatch");
      }

      // if newValue is null, just delete.
      if (newValue == null) {
        deleteAll(row, column, writeVersion);
        return;
      }

      // Checks passed, write new value
      performInsert(row, column, writeVersion, Type.Put, newValue);
    } finally {
      this.locks.unlockAndRemove(r);
    }
  }

  @Override
  public boolean compareAndSwapDirty(byte[] row, byte[] column, byte[] expectedValue, byte[] newValue)
    throws OperationException {
    RowLockTable.Row r = new RowLockTable.Row(row);
    this.locks.validLock(r);
    try {
      // Read existing value
      OperationResult<byte[]> readResult = get(row, column, TransactionOracle.DIRTY_READ_POINTER);
      byte[] oldValue = readResult.getValue();

      if ((oldValue == null && expectedValue == null) || Bytes.equals(oldValue, expectedValue)) {
        // if newValue is null, just delete.
        if (newValue == null) {
          KeyValue kv = new KeyValue(row, FAMILY, column, TransactionOracle.DIRTY_WRITE_VERSION, new byte[0]);
          // This deletes only TransactionOracle.DIRTY_WRITE_VERSION
          db.delete(kv.getKey());
        } else {
          performInsert(row, column, TransactionOracle.DIRTY_WRITE_VERSION, Type.Put, newValue);
        }
        return true;
      }

      return false;
    } finally {
      this.locks.unlockAndRemove(r);
    }
  }

  protected OperationException createOperationException(Exception e, String where) {
    String msg = "LevelDB exception on " + where + "(error code = " +
      e.getMessage() + ")";
    LOG.error(msg, e);
    return new OperationException(StatusCode.SQL_ERROR, msg, e);
  }

  /**
   * Scanner on top of levelDB dbiterator.
   */
  public class LevelDBScanner implements Scanner {

    private final DBIterator iterator;
    private final byte[] endRow;
    private final ReadPointer readPointer;

    public LevelDBScanner(DBIterator iterator, byte[] startRow, byte[] endRow, ReadPointer readPointer) {
      this.iterator = iterator;
      if (startRow == null) {
        iterator.seekToFirst();
      } else {
        this.iterator.seek(createStartKey(startRow));
      }
      this.endRow = endRow;
      this.readPointer = readPointer;
    }

    private boolean isVisible(KeyValue keyValue) {
      if (readPointer != null && !readPointer.isVisible(keyValue.getTimestamp())) {
        return false;
      } else {
        return true;
      }
    }

    @Override
    public ImmutablePair<byte[], Map<byte[], byte[]>> next() {
      //From the current iterator do one of the following:
      // a) get all columns for current visible row if it is not the endRow
      // b) return null if we have reached endRow
      // c) return null if there are no more entries

      long lastDelete = -1;
      long undeleted = -1;
      byte[] lastRow = new byte[0];
      byte[] lastCol = new byte[0];
      byte[] curCol = new byte[0];

      Map<byte[], byte[]> columnValues = Maps.newTreeMap(Bytes.BYTES_COMPARATOR);

      while (iterator.hasNext()) {

        Map.Entry<byte[], byte[]> entry = iterator.peekNext();
        KeyValue keyValue = createKeyValue(entry.getKey(), entry.getValue());

        if (endRow != null && Bytes.compareTo(keyValue.getRow(), endRow) >= 0) {
          //already reached the end. So break.
          break;
        }

        if (!Bytes.equals(lastRow, keyValue.getRow())) {
          lastDelete = -1;
          undeleted = -1;
          lastCol = new byte[0];
          curCol = new byte[0];
          if (columnValues.size() > 0) {
            //If we have reached here. We have read all columns for a single row - since current row is not the same
            // as previous row and we have collected atleast one valid value in the columnValues collection. Break.
            break;
          }
        }

        lastRow = keyValue.getRow();
        iterator.next();

        if (!isVisible(keyValue)) {
          continue;
        }

        if (Bytes.equals(lastCol, keyValue.getQualifier())) {
          continue;
        }

        if (!Bytes.equals(curCol, keyValue.getQualifier())) {
          curCol = keyValue.getQualifier();
          lastDelete = -1;
          undeleted = -1;
        }

        long curVersion = keyValue.getTimestamp();
        Type type = Type.codeToType(keyValue.getType());

        if (type == Type.Delete) {
          lastDelete = curVersion;
          continue;
        }
        if (curVersion == lastDelete) {
          continue;
        }

        if (type == Type.UndeleteColumn) {
          undeleted = curVersion;
          continue;
        }

        if (type == Type.DeleteColumn) {
          if (undeleted == curVersion) {
            continue;
          } else {
            lastCol = keyValue.getQualifier();
            continue;
          }
        }

        if (type == Type.Put) {
          if (curVersion != lastDelete) {
            // If we get here, this version is visible - so add it!
            columnValues.put(keyValue.getQualifier(), keyValue.getValue());
            lastCol = keyValue.getQualifier();
          }
        }
      }
      if (columnValues.size() == 0) {
        return null;
      } else {
        return new ImmutablePair<byte[], Map<byte[], byte[]>>(lastRow, columnValues);

      }
    }

    @Override
    public void close() {
      try {
        iterator.close();
      } catch (IOException e) {
        throw Throwables.propagate(e);
      }
    }
  }
}<|MERGE_RESOLUTION|>--- conflicted
+++ resolved
@@ -75,14 +75,9 @@
     }
   }
 
-<<<<<<< HEAD
-  private String generateDBPath() {
-    return new File(basePath, encodedTableName).getAbsolutePath();
-=======
   protected String generateDBPath() {
     return basePath + System.getProperty("file.separator") +
       dbFilePrefix + encodedTableName;
->>>>>>> eb97010d
   }
 
   protected Options generateDBOptions(boolean createIfMissing, boolean errorIfExists) {
