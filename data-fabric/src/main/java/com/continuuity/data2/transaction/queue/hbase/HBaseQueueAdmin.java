package com.continuuity.data2.transaction.queue.hbase;

import com.continuuity.api.common.Bytes;
import com.continuuity.common.conf.CConfiguration;
import com.continuuity.common.conf.Constants;
import com.continuuity.common.queue.QueueName;
import com.continuuity.data.DataSetAccessor;
import com.continuuity.data2.transaction.coprocessor.TransactionDataJanitor;
import com.continuuity.data2.util.hbase.HBaseTableUtil;
import com.continuuity.data2.transaction.queue.QueueAdmin;
import com.continuuity.data2.transaction.queue.QueueConstants;
import com.continuuity.data2.transaction.queue.hbase.coprocessor.HBaseQueueRegionObserver;
import com.continuuity.weave.filesystem.Location;
import com.continuuity.weave.filesystem.LocationFactory;
import com.google.common.base.Preconditions;
import com.google.common.collect.ImmutableSortedMap;
import com.google.common.collect.Lists;
import com.google.common.collect.Maps;
import com.google.common.collect.Sets;
import com.google.common.primitives.Ints;
import com.google.common.primitives.Longs;
import com.google.inject.Inject;
import com.google.inject.Singleton;
import com.google.inject.name.Named;
import org.apache.hadoop.conf.Configuration;
import org.apache.hadoop.hbase.HTableDescriptor;
import org.apache.hadoop.hbase.client.Delete;
import org.apache.hadoop.hbase.client.Get;
import org.apache.hadoop.hbase.client.HBaseAdmin;
import org.apache.hadoop.hbase.client.HTable;
import org.apache.hadoop.hbase.client.Mutation;
import org.apache.hadoop.hbase.client.Put;
import org.apache.hadoop.hbase.client.Result;
import org.apache.hadoop.hbase.filter.ColumnPrefixFilter;
import org.slf4j.Logger;
import org.slf4j.LoggerFactory;

import java.io.IOException;
import java.util.ArrayList;
import java.util.List;
import java.util.Map;
import java.util.NavigableMap;
import java.util.Properties;
import java.util.SortedMap;

/**
 *
 */
@Singleton
public class HBaseQueueAdmin implements QueueAdmin {

  private static final Logger LOG = LoggerFactory.getLogger(HBaseQueueAdmin.class);

  private final HBaseAdmin admin;
  private final CConfiguration cConf;
  private final LocationFactory locationFactory;
  private final String tableName;
  private final String configTableName;

  @Inject
  public HBaseQueueAdmin(@Named("HBaseOVCTableHandleHConfig") Configuration hConf,
                         @Named("HBaseOVCTableHandleCConfig") CConfiguration cConf,
                         DataSetAccessor dataSetAccessor,
                         LocationFactory locationFactory) throws IOException {
    this.admin = new HBaseAdmin(hConf);
    this.cConf = cConf;
    // todo: we have to do that because queues do not follow dataset semantic fully (yet)
    this.tableName =
      HBaseTableUtil.getHBaseTableName(dataSetAccessor.namespace("queue", DataSetAccessor.Namespace.SYSTEM));
    this.configTableName = tableName + QueueConstants.QUEUE_CONFIG_TABLE_SUFFIX;
    this.locationFactory = locationFactory;
  }

  /**
   * Returns the column qualifier for the consumer state column. The qualifier is formed by
   * {@code <groupId><instanceId>}.
   * @param groupId Group ID of the consumer
   * @param instanceId Instance ID of the consumer
   * @return A new byte[] which is the column qualifier.
   */
  public static byte[] getConsumerStateColumn(long groupId, int instanceId) {
    byte[] column = new byte[Longs.BYTES + Ints.BYTES];
    Bytes.putLong(column, 0, groupId);
    Bytes.putInt(column, Longs.BYTES, instanceId);
    return column;
  }

  @Override
  public boolean exists(String name) throws Exception {
    // NOTE: as of now, all queues stored in same table, hence name ignored.
    return exists();
  }

  @Override
  public void create(String name, @SuppressWarnings("unused") Properties props) throws Exception {
    create(name);
  }

  @Override
  public void create(String name) throws Exception {
    // NOTE: as of now, all queues stored in same table, hence name ignored.
    create();
  }

  @Override
  public void truncate(String name) throws Exception {
    // NOTE: as of now, all queues stored in same table
    byte[] tableNameBytes = Bytes.toBytes(tableName);
    truncate(tableNameBytes);

    byte[] configTableBytes = Bytes.toBytes(configTableName);
    truncate(configTableBytes);
  }

  @Override
  public void drop(String name) throws Exception {
    // No-op, as all queue entries are in one table.
    LOG.warn("Drop({}) on HBase queue table has no effect.", name);
  }

  boolean exists() throws IOException {
    return admin.tableExists(tableName) && admin.tableExists(configTableName);
  }

  void create() throws IOException {
    // Queue Config needs to be on separate table, otherwise disabling the queue table would makes queue config
    // not accessible by the queue region coprocessor for doing eviction.
    byte[] tableNameBytes = Bytes.toBytes(tableName);
    byte[] configTableBytes = Bytes.toBytes(configTableName);

    // Create the config table first so that in case the queue table coprocessor runs, it can access the config table.
    HBaseQueueUtils.createTableIfNotExists(admin, configTableBytes, QueueConstants.COLUMN_FAMILY,
                                           QueueConstants.MAX_CREATE_TABLE_WAIT, 1, null);

    // Create the queue table with coprocessor
    Location jarDir = locationFactory.create(cConf.get(QueueConstants.ConfigKeys.QUEUE_TABLE_COPROCESSOR_DIR,
                                                       QueueConstants.DEFAULT_QUEUE_TABLE_COPROCESSOR_DIR));
    int splits = cConf.getInt(QueueConstants.ConfigKeys.QUEUE_TABLE_PRESPLITS,
                              QueueConstants.DEFAULT_QUEUE_TABLE_PRESPLITS);
    if (cConf.getBoolean(Constants.Transaction.DataJanitor.CFG_TX_JANITOR_ENABLE,
                         Constants.Transaction.DataJanitor.DEFAULT_TX_JANITOR_ENABLE)) {
      HBaseTableUtil.createTableIfNotExists(admin, tableNameBytes, QueueConstants.COLUMN_FAMILY,
          QueueConstants.MAX_CREATE_TABLE_WAIT, splits,
          HBaseTableUtil.createCoProcessorJar("queue", jarDir, HBaseQueueRegionObserver.class,
                                              TransactionDataJanitor.class),
          HBaseQueueRegionObserver.class.getName(), TransactionDataJanitor.class.getName());
    } else {
      HBaseTableUtil.createTableIfNotExists(admin, tableNameBytes, QueueConstants.COLUMN_FAMILY,
          QueueConstants.MAX_CREATE_TABLE_WAIT, splits,
          HBaseTableUtil.createCoProcessorJar("queue", jarDir, HBaseQueueRegionObserver.class),
          HBaseQueueRegionObserver.class.getName());
    }
  }

  private void truncate(byte[] tableNameBytes) throws IOException {
    HTableDescriptor tableDescriptor = admin.getTableDescriptor(tableNameBytes);
    admin.disableTable(tableNameBytes);
    admin.deleteTable(tableNameBytes);
    admin.createTable(tableDescriptor);
  }

<<<<<<< HEAD
  @Override
  public void drop(String name) throws Exception {
    // NOTE: as of now, all queues stored in same table
    admin.disableTable(tableName);
    admin.deleteTable(tableName);
=======
  /**
   * Creates a jar files container coprocessors that are using by queue.
   * @param jarDir
   * @return The Path of the jar file on the file system.
   * @throws IOException
   */
  private Location createCoProcessorJar(Location jarDir, Class<? extends Coprocessor> clz) throws IOException {
    final Hasher hasher = Hashing.md5().newHasher();
    final byte[] buffer = new byte[COPY_BUFFER_SIZE];
    File jarFile = File.createTempFile("queue", ".jar");
    try {
      final JarOutputStream jarOutput = new JarOutputStream(new FileOutputStream(jarFile));
      try {
        Dependencies.findClassDependencies(
          clz.getClassLoader(),
          new Dependencies.ClassAcceptor() {
             @Override
             public boolean accept(String className, final URL classUrl, URL classPathUrl) {
               // Assuming the endpoint and protocol class doesn't have dependencies
               // other than those comes with HBase and Java.
               if (className.startsWith("com.continuuity")) {
                 try {
                   jarOutput.putNextEntry(new JarEntry(className.replace('.', File.separatorChar) + ".class"));
                   InputStream inputStream = classUrl.openStream();

                   try {
                     int len = inputStream.read(buffer);
                     while (len >= 0) {
                       hasher.putBytes(buffer, 0, len);
                       jarOutput.write(buffer, 0, len);
                       len = inputStream.read(buffer);
                     }
                   } finally {
                     inputStream.close();
                   }
                   return true;
                 } catch (IOException e) {
                   throw Throwables.propagate(e);
                 }
               }
               return false;
             }
          }, clz.getName());
      } finally {
        jarOutput.close();
      }
      // Copy jar file into HDFS
      // Target path is the jarDir + jarMD5.jar
      final Location targetPath = jarDir.append("coprocessor" + hasher.hash().toString() + ".jar");

      // If the file exists and having same since, assume the file doesn't changed
      if (targetPath.exists() && targetPath.length() == jarFile.length()) {
        return targetPath;
      }

      // Copy jar file into filesystem
      if (!jarDir.mkdirs()) {
        throw new IOException("Fails to create directory: " + jarDir.toURI());
      }
      Files.copy(jarFile, new OutputSupplier<OutputStream>() {
        @Override
        public OutputStream getOutput() throws IOException {
          return targetPath.getOutputStream();
        }
      });
      return targetPath;

    } finally {
      jarFile.delete();
    }
>>>>>>> 129659da
  }

  @Override
  public void dropAll() throws Exception {
    // NOTE: as of now, all queues stored in same table
    // It's important to keep config table enabled while disabling queue table.
    admin.disableTable(tableName);
    admin.deleteTable(tableName);
    admin.disableTable(configTableName);
    admin.deleteTable(configTableName);
  }

  @Override
  public void configureInstances(QueueName queueName, long groupId, int instances) throws Exception {
    Preconditions.checkArgument(instances > 0, "Number of consumer instances must be > 0.");

    if (!exists()) {
      create();
    }

    HTable hTable = new HTable(admin.getConfiguration(), configTableName);

    try {
      byte[] rowKey = queueName.toBytes();

      // Get all latest entry row key of all existing instances
      // Consumer state column is named as "<groupId><instanceId>"
      Get get = new Get(rowKey);
      get.addFamily(QueueConstants.COLUMN_FAMILY);
      get.setFilter(new ColumnPrefixFilter(Bytes.toBytes(groupId)));
      List<HBaseConsumerState> consumerStates = HBaseConsumerState.create(hTable.get(get));

      int oldInstances = consumerStates.size();

      // Nothing to do if size doesn't change
      if (oldInstances == instances) {
        return;
      }
      // Compute and applies changes
      hTable.batch(getConfigMutations(groupId, instances, rowKey, consumerStates, new ArrayList<Mutation>()));

    } finally {
      hTable.close();
    }
  }

  @Override
  public void configureGroups(QueueName queueName, Map<Long, Integer> groupInfo) throws Exception {
    Preconditions.checkArgument(!groupInfo.isEmpty(), "Consumer group information must not be empty.");

    if (!exists()) {
      create();
    }

    HTable hTable = new HTable(admin.getConfiguration(), configTableName);

    try {
      byte[] rowKey = queueName.toBytes();

      // Get the whole row
      Result result = hTable.get(new Get(rowKey));

      // Generate existing groupInfo, also find smallest rowKey from existing group if there is any
      NavigableMap<byte[], byte[]> columns = result.getFamilyMap(QueueConstants.COLUMN_FAMILY);
      if (columns == null) {
        columns = ImmutableSortedMap.of();
      }
      Map<Long, Integer> oldGroupInfo = Maps.newHashMap();
      byte[] smallest = decodeGroupInfo(groupInfo, columns, oldGroupInfo);

      List<Mutation> mutations = Lists.newArrayList();

      // For groups that are removed, simply delete the columns
      Sets.SetView<Long> removedGroups = Sets.difference(oldGroupInfo.keySet(), groupInfo.keySet());
      if (!removedGroups.isEmpty()) {
        Delete delete = new Delete(rowKey);
        for (long removeGroupId : removedGroups) {
          for (int i = 0; i < oldGroupInfo.get(removeGroupId); i++) {
            delete.deleteColumns(QueueConstants.COLUMN_FAMILY,
                                 getConsumerStateColumn(removeGroupId, i));
          }
        }
        mutations.add(delete);
      }

      // For each group that changed (either a new group or number of instances change), update the startRow
      Put put = new Put(rowKey);
      for (Map.Entry<Long, Integer> entry : groupInfo.entrySet()) {
        long groupId = entry.getKey();
        int instances = entry.getValue();
        if (!oldGroupInfo.containsKey(groupId)) {
          // For new group, simply put with smallest rowKey from other group or an empty byte array if none exists.
          for (int i = 0; i < instances; i++) {
            put.add(QueueConstants.COLUMN_FAMILY,
                    getConsumerStateColumn(groupId, i),
                    smallest == null ? Bytes.EMPTY_BYTE_ARRAY : smallest);
          }
        } else if (oldGroupInfo.get(groupId) != instances) {
          // compute the mutations needed using the change instances logic
          SortedMap<byte[], byte[]> columnMap =
            columns.subMap(getConsumerStateColumn(groupId, 0),
                           getConsumerStateColumn(groupId, oldGroupInfo.get(groupId)));

          mutations = getConfigMutations(groupId, instances, rowKey, HBaseConsumerState.create(columnMap), mutations);
        }
      }
      mutations.add(put);

      // Compute and applies changes
      if (!mutations.isEmpty()) {
        hTable.batch(mutations);
      }

    } finally {
      hTable.close();
    }
  }

  private byte[] decodeGroupInfo(Map<Long, Integer> groupInfo,
                                 Map<byte[], byte[]> columns, Map<Long, Integer> oldGroupInfo) {
    byte[] smallest = null;

    for (Map.Entry<byte[], byte[]> entry : columns.entrySet()) {
      // Consumer state column is named as "<groupId><instanceId>"
      long groupId = Bytes.toLong(entry.getKey());

      // Map key is sorted by groupId then instanceId, hence keep putting the instance + 1 will gives the group size.
      oldGroupInfo.put(groupId, Bytes.toInt(entry.getKey(), Longs.BYTES) + 1);

      // Update smallest if the group still exists from the new groups.
      if (groupInfo.containsKey(groupId)
          && (smallest == null || Bytes.BYTES_COMPARATOR.compare(entry.getValue(), smallest) < 0)) {
        smallest = entry.getValue();
      }
    }
    return smallest;
  }

  private List<Mutation> getConfigMutations(long groupId, int instances, byte[] rowKey,
                                            List<HBaseConsumerState> consumerStates, List<Mutation> mutations) {
    // Find smallest startRow among existing instances
    byte[] smallest = null;
    for (HBaseConsumerState consumerState : consumerStates) {
      if (smallest == null || Bytes.BYTES_COMPARATOR.compare(consumerState.getStartRow(), smallest) < 0) {
        smallest = consumerState.getStartRow();
      }
    }
    Preconditions.checkArgument(smallest != null, "No startRow found for consumer group %s", groupId);

    int oldInstances = consumerStates.size();

    // If size increase, simply pick the lowest startRow from existing instances as startRow for the new instance
    if (instances > oldInstances) {
      // Set the startRow of the new instances to the smallest among existing
      Put put = new Put(rowKey);
      for (int i = oldInstances; i < instances; i++) {
        new HBaseConsumerState(smallest, groupId, i).updatePut(put);
      }
      mutations.add(put);

    } else {
      // If size decrease, reset all remaining instances startRow to min(smallest, startRow)
      // The map is sorted by instance ID
      Put put = new Put(rowKey);
      Delete delete = new Delete(rowKey);
      for (HBaseConsumerState consumerState : consumerStates) {
        HBaseConsumerState newState = new HBaseConsumerState(smallest,
                                                             consumerState.getGroupId(),
                                                             consumerState.getInstanceId());
        if (consumerState.getInstanceId() < instances) {
          // Updates to smallest rowKey
          newState.updatePut(put);
        } else {
          // Delete old instances
          newState.delete(delete);
        }
      }
      if (!put.isEmpty()) {
        mutations.add(put);
      }
      mutations.add(delete);
    }

    return mutations;
  }

  public String getTableName() {
    return tableName;
  }

  public String getConfigTableName() {
    return configTableName;
  }
}<|MERGE_RESOLUTION|>--- conflicted
+++ resolved
@@ -129,8 +129,8 @@
     byte[] configTableBytes = Bytes.toBytes(configTableName);
 
     // Create the config table first so that in case the queue table coprocessor runs, it can access the config table.
-    HBaseQueueUtils.createTableIfNotExists(admin, configTableBytes, QueueConstants.COLUMN_FAMILY,
-                                           QueueConstants.MAX_CREATE_TABLE_WAIT, 1, null);
+    HBaseTableUtil.createTableIfNotExists(admin, configTableBytes, QueueConstants.COLUMN_FAMILY,
+                                          QueueConstants.MAX_CREATE_TABLE_WAIT, 1, null);
 
     // Create the queue table with coprocessor
     Location jarDir = locationFactory.create(cConf.get(QueueConstants.ConfigKeys.QUEUE_TABLE_COPROCESSOR_DIR,
@@ -159,86 +159,6 @@
     admin.createTable(tableDescriptor);
   }
 
-<<<<<<< HEAD
-  @Override
-  public void drop(String name) throws Exception {
-    // NOTE: as of now, all queues stored in same table
-    admin.disableTable(tableName);
-    admin.deleteTable(tableName);
-=======
-  /**
-   * Creates a jar files container coprocessors that are using by queue.
-   * @param jarDir
-   * @return The Path of the jar file on the file system.
-   * @throws IOException
-   */
-  private Location createCoProcessorJar(Location jarDir, Class<? extends Coprocessor> clz) throws IOException {
-    final Hasher hasher = Hashing.md5().newHasher();
-    final byte[] buffer = new byte[COPY_BUFFER_SIZE];
-    File jarFile = File.createTempFile("queue", ".jar");
-    try {
-      final JarOutputStream jarOutput = new JarOutputStream(new FileOutputStream(jarFile));
-      try {
-        Dependencies.findClassDependencies(
-          clz.getClassLoader(),
-          new Dependencies.ClassAcceptor() {
-             @Override
-             public boolean accept(String className, final URL classUrl, URL classPathUrl) {
-               // Assuming the endpoint and protocol class doesn't have dependencies
-               // other than those comes with HBase and Java.
-               if (className.startsWith("com.continuuity")) {
-                 try {
-                   jarOutput.putNextEntry(new JarEntry(className.replace('.', File.separatorChar) + ".class"));
-                   InputStream inputStream = classUrl.openStream();
-
-                   try {
-                     int len = inputStream.read(buffer);
-                     while (len >= 0) {
-                       hasher.putBytes(buffer, 0, len);
-                       jarOutput.write(buffer, 0, len);
-                       len = inputStream.read(buffer);
-                     }
-                   } finally {
-                     inputStream.close();
-                   }
-                   return true;
-                 } catch (IOException e) {
-                   throw Throwables.propagate(e);
-                 }
-               }
-               return false;
-             }
-          }, clz.getName());
-      } finally {
-        jarOutput.close();
-      }
-      // Copy jar file into HDFS
-      // Target path is the jarDir + jarMD5.jar
-      final Location targetPath = jarDir.append("coprocessor" + hasher.hash().toString() + ".jar");
-
-      // If the file exists and having same since, assume the file doesn't changed
-      if (targetPath.exists() && targetPath.length() == jarFile.length()) {
-        return targetPath;
-      }
-
-      // Copy jar file into filesystem
-      if (!jarDir.mkdirs()) {
-        throw new IOException("Fails to create directory: " + jarDir.toURI());
-      }
-      Files.copy(jarFile, new OutputSupplier<OutputStream>() {
-        @Override
-        public OutputStream getOutput() throws IOException {
-          return targetPath.getOutputStream();
-        }
-      });
-      return targetPath;
-
-    } finally {
-      jarFile.delete();
-    }
->>>>>>> 129659da
-  }
-
   @Override
   public void dropAll() throws Exception {
     // NOTE: as of now, all queues stored in same table
