/*
 * Copyright 2012-2013 Continuuity,Inc. All Rights Reserved.
 */

package com.continuuity.internal.app;

import com.continuuity.api.ResourceSpecification;
import com.continuuity.api.flow.flowlet.FailurePolicy;
import com.continuuity.api.flow.flowlet.FlowletSpecification;
import com.continuuity.internal.flowlet.DefaultFlowletSpecification;
import com.google.gson.JsonDeserializationContext;
import com.google.gson.JsonElement;
import com.google.gson.JsonObject;
import com.google.gson.JsonParseException;
import com.google.gson.JsonPrimitive;
import com.google.gson.JsonSerializationContext;

import java.lang.reflect.Type;
import java.util.Map;
import java.util.Set;

/**
 *
 */
final class FlowletSpecificationCodec extends AbstractSpecificationCodec<FlowletSpecification> {

  @Override
  public JsonElement serialize(FlowletSpecification src, Type typeOfSrc, JsonSerializationContext context) {
    JsonObject jsonObj = new JsonObject();

    jsonObj.add("className", new JsonPrimitive(src.getClassName()));
    jsonObj.add("name", new JsonPrimitive(src.getName()));
    jsonObj.add("description", new JsonPrimitive(src.getDescription()));
    jsonObj.add("failurePolicy", new JsonPrimitive(src.getFailurePolicy().name()));
<<<<<<< HEAD
    jsonObj.add("datasets", context.serialize(src.getDataSets(), new TypeToken<Set<String>>(){}.getType()));
    jsonObj.add("arguments", context.serialize(src.getArguments(), new TypeToken<Map<String, String>>(){}.getType()));
    jsonObj.add("resources", context.serialize(src.getResources(), new TypeToken<ResourceSpecification>(){}.getType()));
=======
    jsonObj.add("datasets", serializeSet(src.getDataSets(), context, String.class));
    jsonObj.add("arguments", serializeMap(src.getArguments(), context, String.class));
>>>>>>> 34dbfd3a

    return jsonObj;
  }

  @Override
  public FlowletSpecification deserialize(JsonElement json, Type typeOfT,
                                          JsonDeserializationContext context) throws JsonParseException {
    JsonObject jsonObj = json.getAsJsonObject();

    String className = jsonObj.get("className").getAsString();
    String name = jsonObj.get("name").getAsString();
    String description = jsonObj.get("description").getAsString();
    FailurePolicy policy = FailurePolicy.valueOf(jsonObj.get("failurePolicy").getAsString());
<<<<<<< HEAD
    Set<String> dataSets = context.deserialize(jsonObj.get("datasets"), new TypeToken<Set<String>>(){}.getType());
    Map<String, String> arguments = context.deserialize(jsonObj.get("arguments"),
                                                        new TypeToken<Map<String, String>>(){}.getType());
    ResourceSpecification resources = context.deserialize(jsonObj.get("resources"),
                                                          new TypeToken<ResourceSpecification>(){}.getType());
=======
    Set<String> dataSets = deserializeSet(jsonObj.get("datasets"), context, String.class);
    Map<String, String> arguments = deserializeMap(jsonObj.get("arguments"), context, String.class);
>>>>>>> 34dbfd3a

    return new DefaultFlowletSpecification(className, name, description, policy, dataSets, arguments, resources);
  }
}<|MERGE_RESOLUTION|>--- conflicted
+++ resolved
@@ -14,6 +14,7 @@
 import com.google.gson.JsonParseException;
 import com.google.gson.JsonPrimitive;
 import com.google.gson.JsonSerializationContext;
+import com.google.gson.reflect.TypeToken;
 
 import java.lang.reflect.Type;
 import java.util.Map;
@@ -32,14 +33,9 @@
     jsonObj.add("name", new JsonPrimitive(src.getName()));
     jsonObj.add("description", new JsonPrimitive(src.getDescription()));
     jsonObj.add("failurePolicy", new JsonPrimitive(src.getFailurePolicy().name()));
-<<<<<<< HEAD
-    jsonObj.add("datasets", context.serialize(src.getDataSets(), new TypeToken<Set<String>>(){}.getType()));
-    jsonObj.add("arguments", context.serialize(src.getArguments(), new TypeToken<Map<String, String>>(){}.getType()));
-    jsonObj.add("resources", context.serialize(src.getResources(), new TypeToken<ResourceSpecification>(){}.getType()));
-=======
     jsonObj.add("datasets", serializeSet(src.getDataSets(), context, String.class));
     jsonObj.add("arguments", serializeMap(src.getArguments(), context, String.class));
->>>>>>> 34dbfd3a
+    jsonObj.add("resources", context.serialize(src.getResources(), new TypeToken<ResourceSpecification>(){}.getType()));
 
     return jsonObj;
   }
@@ -53,16 +49,10 @@
     String name = jsonObj.get("name").getAsString();
     String description = jsonObj.get("description").getAsString();
     FailurePolicy policy = FailurePolicy.valueOf(jsonObj.get("failurePolicy").getAsString());
-<<<<<<< HEAD
-    Set<String> dataSets = context.deserialize(jsonObj.get("datasets"), new TypeToken<Set<String>>(){}.getType());
-    Map<String, String> arguments = context.deserialize(jsonObj.get("arguments"),
-                                                        new TypeToken<Map<String, String>>(){}.getType());
+    Set<String> dataSets = deserializeSet(jsonObj.get("datasets"), context, String.class);
+    Map<String, String> arguments = deserializeMap(jsonObj.get("arguments"), context, String.class);
     ResourceSpecification resources = context.deserialize(jsonObj.get("resources"),
                                                           new TypeToken<ResourceSpecification>(){}.getType());
-=======
-    Set<String> dataSets = deserializeSet(jsonObj.get("datasets"), context, String.class);
-    Map<String, String> arguments = deserializeMap(jsonObj.get("arguments"), context, String.class);
->>>>>>> 34dbfd3a
 
     return new DefaultFlowletSpecification(className, name, description, policy, dataSets, arguments, resources);
   }
